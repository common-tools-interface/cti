/******************************************************************************\
 * cti_log.h - Header file for the log interface.
 *
 * Copyright 2011-2014 Cray Inc.  All Rights Reserved.
 *
 * This software is available to you under a choice of one of two
 * licenses.  You may choose to be licensed under the terms of the GNU
 * General Public License (GPL) Version 2, available from the file
 * COPYING in the main directory of this source tree, or the
 * BSD license below:
 *
 *     Redistribution and use in source and binary forms, with or
 *     without modification, are permitted provided that the following
 *     conditions are met:
 *
 *      - Redistributions of source code must retain the above
 *        copyright notice, this list of conditions and the following
 *        disclaimer.
 *
 *      - Redistributions in binary form must reproduce the above
 *        copyright notice, this list of conditions and the following
 *        disclaimer in the documentation and/or other materials
 *        provided with the distribution.
 *
 * THE SOFTWARE IS PROVIDED "AS IS", WITHOUT WARRANTY OF ANY KIND,
 * EXPRESS OR IMPLIED, INCLUDING BUT NOT LIMITED TO THE WARRANTIES OF
 * MERCHANTABILITY, FITNESS FOR A PARTICULAR PURPOSE AND
 * NONINFRINGEMENT. IN NO EVENT SHALL THE AUTHORS OR COPYRIGHT HOLDERS
 * BE LIABLE FOR ANY CLAIM, DAMAGES OR OTHER LIABILITY, WHETHER IN AN
 * ACTION OF CONTRACT, TORT OR OTHERWISE, ARISING FROM, OUT OF OR IN
 * CONNECTION WITH THE SOFTWARE OR THE USE OR OTHER DEALINGS IN THE
 * SOFTWARE.
 *
 ******************************************************************************/

#ifndef _CTI_LOG_H
#define _CTI_LOG_H

#include <stdarg.h>

#ifdef __cplusplus
extern "C" {
#endif

typedef FILE cti_log_t;

// if logging is enabled,
// create a new logfile in directory with format <filename>.<suffix>.log
// otherwise, returns NULL cti_log_t that can be passed to logging functions with no effect
cti_log_t* _cti_create_log(char const *directory, char const* filename, int suffix);

// finalize log and close its file (if nonnull)
int _cti_close_log(cti_log_t* log_file);

// write the given formatted string to the log file (if nonnull)
int _cti_write_log(cti_log_t* log_file, const char *fmt, ...);

// redirect standard out / err to the specified logfile (if nonnull)
int _cti_hook_stdoe(cti_log_t* log_file);

#ifdef __cplusplus
}

#include <string>
#include <memory>

namespace cti {

class Logger
{
private: // types
    using LogPtr = std::unique_ptr<cti_log_t, int(*)(cti_log_t*)>;

private: // variables
    LogPtr logFile;

public: // interface
<<<<<<< HEAD
    Logger(std::string const& filename, int suffix) : logFile{nullptr, _cti_close_log}
    {
        // determine if logging mode is enabled
        if (getenv(DBG_ENV_VAR)) {
            logFile = LogPtr{_cti_create_log(filename.c_str(), suffix), _cti_close_log};
=======
    Logger(bool enable, std::string const& directory, std::string const& filename, int suffix) : logFile{nullptr, _cti_close_log}
    {
        // determine if logging mode is enabled
        if (enable) {
            char const *dir = nullptr;
            if (!directory.empty()) {
                dir = directory.c_str();
            }
            logFile = LogPtr{_cti_create_log(dir, filename.c_str(), suffix), _cti_close_log};
>>>>>>> 43369c9d
        }
    }

    template <typename... Args>
    void write(char const* fmt, Args&&... args)
    {
        if (logFile) {
            _cti_write_log(logFile.get(), fmt, std::forward<Args>(args)...);
        }
    }
};

} /* namespace cti */

#endif /* __cplusplus */

#endif /* _CTI_LOG_H */<|MERGE_RESOLUTION|>--- conflicted
+++ resolved
@@ -75,13 +75,6 @@
     LogPtr logFile;
 
 public: // interface
-<<<<<<< HEAD
-    Logger(std::string const& filename, int suffix) : logFile{nullptr, _cti_close_log}
-    {
-        // determine if logging mode is enabled
-        if (getenv(DBG_ENV_VAR)) {
-            logFile = LogPtr{_cti_create_log(filename.c_str(), suffix), _cti_close_log};
-=======
     Logger(bool enable, std::string const& directory, std::string const& filename, int suffix) : logFile{nullptr, _cti_close_log}
     {
         // determine if logging mode is enabled
@@ -91,7 +84,6 @@
                 dir = directory.c_str();
             }
             logFile = LogPtr{_cti_create_log(dir, filename.c_str(), suffix), _cti_close_log};
->>>>>>> 43369c9d
         }
     }
 
