/******************************************************************************\
 * cti_useful.h - A standard header file that includes all useful interfaces.
 *
 * Copyright 2011-2019 Cray Inc.  All Rights Reserved.
 *
 * Unpublished Proprietary Information.
 * This unpublished work is protected to trade secret, copyright and other laws.
 * Except as permitted by contract or express written permission of Cray Inc.,
 * no part of this work or its content may be used, reproduced or disclosed
 * in any form.
 *
 ******************************************************************************/

#ifndef _CTI_USEFUL_H
#define _CTI_USEFUL_H

#include "cti_log.h"
<<<<<<< HEAD
#include "cti_error.h"
=======
#include "cti_overwatch.h"
>>>>>>> 7caeb4ca
#include "cti_path.h"
#include "cti_stack.h"

#endif /* _CTI_USEFUL_H */<|MERGE_RESOLUTION|>--- conflicted
+++ resolved
@@ -15,11 +15,6 @@
 #define _CTI_USEFUL_H
 
 #include "cti_log.h"
-<<<<<<< HEAD
-#include "cti_error.h"
-=======
-#include "cti_overwatch.h"
->>>>>>> 7caeb4ca
 #include "cti_path.h"
 #include "cti_stack.h"
 
