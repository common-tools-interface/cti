--- conflicted
+++ resolved
@@ -244,13 +244,6 @@
 	}
 
 	auto sidPtr = static_cast<cti_session_id_t*>(rawSidPtr);
-<<<<<<< HEAD
-=======
-	runSafely([&]() {
-		auto const& sessionHandle = getSessionHandle(*sidPtr);
-		ctiListRemove(sessionHandle->appPtr->sessions, sidPtr);
-	});
->>>>>>> ff166d94
 	cti_destroySession(*sidPtr);
 	delete sidPtr;
 }
