/******************************************************************************\
 * cray_slurm_fe.c - Cray SLURM specific frontend library functions.
 *
 * Copyright 2014-2019 Cray Inc.  All Rights Reserved.
 *
 * Unpublished Proprietary Information.
 * This unpublished work is protected to trade secret, copyright and other laws.
 * Except as permitted by contract or express written permission of Cray Inc.,
 * no part of this work or its content may be used, reproduced or disclosed
 * in any form.
 *
 ******************************************************************************/

// This pulls in config.h
#include "cti_defs.h"
#include "cti_argv_defs.hpp"

#include <algorithm>

#include <errno.h>
#include <fcntl.h>
#include <limits.h>
#include <stdio.h>
#include <stdlib.h>
#include <string.h>
#include <signal.h>
#include <unistd.h>

#include <sys/ioctl.h>
#include <sys/stat.h>
#include <sys/types.h>
#include <sys/wait.h>

// Pull in manifest to properly define all the forward declarations
#include "cti_transfer/Manifest.hpp"

#include "CraySLURM/Frontend.hpp"

#include "useful/cti_argv.hpp"
#include "useful/cti_execvp.hpp"
#include "useful/cti_split.hpp"
#include "useful/cti_wrappers.hpp"

/* constructors / destructors */

CraySLURMApp::CraySLURMApp(CraySLURMFrontend& fe, SrunInstance&& srunInstance)
    : App(fe)
    , m_launcherPid     { srunInstance.mpirData.launcher_pid }
    , m_jobId           { srunInstance.mpirData.job_id }
    , m_stepId          { srunInstance.mpirData.step_id }
    , m_stepLayout      {fe.fetchStepLayout(m_jobId, m_stepId) }
    , m_beDaemonSent    { false }

    , m_stoppedSrunId { srunInstance.mpirData.mpir_id }
    , m_outputPath    { std::move(srunInstance.outputPath) }
    , m_errorPath     { std::move(srunInstance.errorPath) }

    , m_toolPath    { CRAY_SLURM_TOOL_DIR }
    , m_attribsPath { cti::cstr::asprintf(CRAY_SLURM_CRAY_DIR, CRAY_SLURM_APID(m_jobId, m_stepId)) }
    , m_stagePath   { cti::cstr::mkdtemp(std::string{m_frontend.getCfgDir() + "/" + SLURM_STAGE_DIR}) }
    , m_extraFiles  { fe.createNodeLayoutFile(m_stepLayout, m_stagePath) }

{
    // Ensure there are running nodes in the job.
    if (m_stepLayout.nodes.empty()) {
        throw std::runtime_error("Application " + getJobId() + " does not have any nodes.");
    }

    // If an active MPIR session was provided, extract the MPIR ProcTable and write the PID List File.
    if (m_stoppedSrunId) {
        // FIXME: When/if pmi_attribs get fixed for the slurm startup barrier, this
        // call can be removed. Right now the pmi_attribs file is created in the pmi
        // ctor, which is called after the slurm startup barrier, meaning it will not
        // yet be created when launching. So we need to send over a file containing
        // the information to the compute nodes.
        m_extraFiles.push_back(fe.createPIDListFile(srunInstance.mpirData.proctable, m_stagePath));
    }
}

CraySLURMApp::~CraySLURMApp()
{
    // Delete the staging directory if it exists.
    if (!m_stagePath.empty()) {
        _cti_removeDirectory(m_stagePath.c_str());
    }

    // Inform the FE daemon that this App is going away
    m_frontend.Daemon().request_DeregisterApp(m_launcherPid);
}

/* app instance creation */

CraySLURMApp::CraySLURMApp(CraySLURMFrontend& fe, uint32_t jobId, uint32_t stepId)
    : CraySLURMApp {
        fe
        , SrunInstance {
            .mpirData = FE_daemon::MPIRResult {
                FE_daemon::MPIRId{0} // mpir_id,
                , pid_t{0} // launcher_id
                , jobId
                , stepId
                , MPIRProctable{} // proctable
                }
            , .outputPath = cti::temp_file_handle{m_frontend.getCfgDir() + "/cti-output-fifo-XXXXXX"}
            , .errorPath  = cti::temp_file_handle{m_frontend.getCfgDir() + "/cti-error-fifo-XXXXXX"}
            }
        }
{ }

CraySLURMApp::CraySLURMApp(CraySLURMFrontend& fe, const char * const launcher_argv[], int stdout_fd, int stderr_fd,
    const char *inputFile, const char *chdirPath, const char * const env_list[])
    : CraySLURMApp{ fe, fe.launchApp(launcher_argv, inputFile, stdout_fd, stderr_fd, chdirPath, env_list) }
{ }

/* running app info accessors */

// Note that we should provide this as a jobid.stepid format. It will make turning
// it into a Cray apid easier on the backend since we don't lose any information
// with this format.
std::string
CraySLURMApp::getJobId() const
{
    return std::string{std::to_string(m_jobId) + "." + std::to_string(m_stepId)};
}

std::string
CraySLURMApp::getLauncherHostname() const
{
    throw std::runtime_error("not supported for WLM: getLauncherHostname");
}

std::vector<std::string>
CraySLURMApp::getHostnameList() const
{
    std::vector<std::string> result;
    // extract hostnames from each NodeLayout
    std::transform(m_stepLayout.nodes.begin(), m_stepLayout.nodes.end(), std::back_inserter(result),
        [](CraySLURMFrontend::NodeLayout const& node) { return node.hostname; });
    return result;
}

std::vector<CTIHost>
CraySLURMApp::getHostsPlacement() const
{
    std::vector<CTIHost> result;
    // construct a CTIHost from each NodeLayout
    std::transform(m_stepLayout.nodes.begin(), m_stepLayout.nodes.end(), std::back_inserter(result),
        [](CraySLURMFrontend::NodeLayout const& node) {
            return CTIHost{node.hostname, node.numPEs};
        });
    return result;
}

/* running app interaction interface */

void CraySLURMApp::releaseBarrier() {
    // check MPIR barrier
    if (!m_stoppedSrunId) {
        throw std::runtime_error("app not under MPIR control");
    }

    // release MPIR barrier
    m_frontend.Daemon().request_ReleaseMPIR(m_stoppedSrunId);
}

void
CraySLURMApp::redirectOutput(int stdoutFd, int stderrFd)
{
<<<<<<< HEAD
	// create sattach argv
	cti::ManagedArgv sattachArgv
		{ SATTACH // first argument should be "sattach"
		, "-Q"    // second argument is quiet
		, getJobId() // third argument is the jobid.stepid
	};

	// redirect stdin / stderr / stdout
	std::map<int, int> remapFds {
		{ open("/dev/null", O_RDONLY), STDIN_FILENO }
	};
	if (stdoutFd >= 0) {
		remapFds[stdoutFd] = STDOUT_FILENO;
	}
	if (stderrFd >= 0) {
		remapFds[stderrFd] = STDERR_FILENO;
	}

	if (auto const sattachPath = cti::move_pointer_ownership(_cti_pathFind(SATTACH, nullptr), std::free)) {
		// make sure sattach is set up by running to MPIR_Breakpoint
		Inferior sattachInferior{sattachPath.get(), sattachArgv.get(), {}, remapFds};

		// add to app list of active sattach
		m_watchedUtilities.emplace_back(make_overwatch_handle(sattachInferior.getPid()));

		// run to MPIR_Breakpoint
		sattachInferior.addSymbol("MPIR_Breakpoint");
		sattachInferior.addSymbol("MPIR_being_debugged");
		sattachInferior.setBreakpoint("MPIR_Breakpoint");
		sattachInferior.writeVariable("MPIR_being_debugged", 1);
		sattachInferior.continueRun();
	} else {
		throw std::runtime_error(std::string{"failed to find in path: "} + SATTACH);
	}
=======
    // create sattach argv
    auto sattachArgv = cti::ManagedArgv {
        SATTACH // first argument should be "sattach"
        , "-Q"    // second argument is quiet
        , getJobId() // third argument is the jobid.stepid
    };

    // redirect stdin / stderr / stdout
    if (stdoutFd < 0) {
        stdoutFd = STDOUT_FILENO;
    }
    if (stderrFd < 0) {
        stderrFd = STDERR_FILENO;
    }

    m_frontend.Daemon().request_ForkExecvpUtil_Async(
        m_launcherPid, SATTACH, sattachArgv.get(),
        // redirect stdin / stderr / stdout
        open("/dev/null", O_RDONLY), stdoutFd, stderrFd,
        nullptr);
>>>>>>> af3557d7
}

void CraySLURMApp::kill(int signum)
{
    // create the args for scancel
    auto scancelArgv = cti::ManagedArgv {
        SCANCEL // first argument should be "scancel"
        , "-Q"  // second argument is quiet
        , "-s", std::to_string(signum)    // third argument is signal number
        , getJobId() // fourth argument is the jobid.stepid
    };

    // tell frontend daemon to launch scancel, wait for it to finish
    m_frontend.Daemon().request_ForkExecvpUtil_Sync(
        m_launcherPid, SCANCEL, scancelArgv.get(),
        -1, -1, -1,
        nullptr);
}

void CraySLURMApp::shipPackage(std::string const& tarPath) const {
<<<<<<< HEAD
	// create the args for sbcast
	auto launcherArgv = cti::ManagedArgv
		{ SBCAST
		, "-C"
		, "-j", std::to_string(m_srunInfo.jobid)
		, tarPath
		, "--force"
	};

	if (auto packageName = cti::move_pointer_ownership(_cti_pathToName(tarPath.c_str()), std::free)) {
		launcherArgv.add(std::string(CRAY_SLURM_TOOL_DIR) + "/" + packageName.get());
	} else {
		throw std::runtime_error("_cti_pathToName failed");
	}

	// now ship the tarball to the compute nodes. fork off a process to launch sbcast
	if (auto const forkedPid = fork()) {
		if (forkedPid < 0) {
			throw std::runtime_error("fork failed");
		}

		// parent case: wait until the sbcast finishes

		// FIXME: There is no way to error check right now because the sbcast command
		// can only send to an entire job, not individual job steps. The /var/spool/alps/<apid>
		// directory will only exist on nodes associated with this particular job step, and the
		// sbcast command will exit with error if the directory doesn't exist even if the transfer
		// worked on the nodes associated with the step. I opened schedmd BUG 1151 for this issue.
		waitpid(forkedPid, nullptr, 0);

	} else {
		// child case: redirect stdin, stdout, stderr to /dev/null
		int devNullFd = open("/dev/null", O_RDONLY);
		dup2(devNullFd, STDIN_FILENO);
		dup2(devNullFd, STDOUT_FILENO);
		dup2(devNullFd, STDERR_FILENO);

		// exec sbcast
		execvp(SBCAST, launcherArgv.get());

		// exec shouldn't return
		fprintf(stderr, "CTI error: Return from exec.\n");
		perror("execvp");
		_exit(1);
	}
=======
    // create the args for sbcast
    auto sbcastArgv = cti::ManagedArgv {
        SBCAST
        , "-C"
        , "-j", std::to_string(m_jobId)
        , tarPath
        , "--force"
    };

    if (auto packageName = cti::make_unique_destr(_cti_pathToName(tarPath.c_str()), std::free)) {
        sbcastArgv.add(std::string(CRAY_SLURM_TOOL_DIR) + "/" + packageName.get());
    } else {
        throw std::runtime_error("_cti_pathToName failed");
    }

    // now ship the tarball to the compute nodes. tell overwatch to launch sbcast, wait to complete
    auto const forkedPid = m_frontend.Daemon().request_ForkExecvpUtil_Sync(
        m_launcherPid, SBCAST, sbcastArgv.get(),
        -1, -1, -1,
        nullptr);

    // wait until the sbcast finishes
    // FIXME: There is no way to error check right now because the sbcast command
    // can only send to an entire job, not individual job steps. The /var/spool/alps/<apid>
    // directory will only exist on nodes associated with this particular job step, and the
    // sbcast command will exit with error if the directory doesn't exist even if the transfer
    // worked on the nodes associated with the step. I opened schedmd BUG 1151 for this issue.
    waitpid(forkedPid, nullptr, 0);
>>>>>>> af3557d7
}

void CraySLURMApp::startDaemon(const char* const args[]) {
    // sanity check
    if (args == nullptr) {
        throw std::runtime_error("args array is null!");
    }

    // If we have not yet transfered the backend daemon, need to do that in advance with
    // native slurm
    if (!m_beDaemonSent) {
        // Get the location of the daemon
        if (m_frontend.getBEDaemonPath().empty()) {
            throw std::runtime_error("Required environment variable not set:" + std::string(BASE_DIR_ENV_VAR));
        }

        shipPackage(m_frontend.getBEDaemonPath());

        // set transfer to true
        m_beDaemonSent = true;
    }

    // use existing daemon binary on compute node
    std::string const remoteBEDaemonPath{m_toolPath + "/" + CTI_BE_DAEMON_BINARY};

    // Start adding the args to the launchder argv array
    //
    // This corresponds to:
    //
    // srun --jobid=<job_id> --gres=none --mem-per-cpu=0 --mem_bind=no
    // --cpu_bind=no --share --ntasks-per-node=1 --nodes=<numNodes>
    // --nodelist=<host1,host2,...> --disable-status --quiet --mpi=none
    // --input=none --output=none --error=none <tool daemon> <args>
    //
    auto launcherArgv = cti::ManagedArgv {
        dynamic_cast<CraySLURMFrontend&>(m_frontend).getLauncherName()
        , "--jobid=" + std::to_string(m_jobId)
        , "--gres=none"
        , "--mem-per-cpu=0"
        , "--mem_bind=no"
        , "--cpu_bind=no"
        , "--share"
        , "--ntasks-per-node=1"
        , "--nodes=" + std::to_string(m_stepLayout.nodes.size())
        , "--disable-status"
        , "--quiet"
        , "--mpi=none"
        , "--output=none"
        , "--error=none"
    };

    // create the hostlist by contencating all hostnames
    { auto hostlist = std::string{};
        bool firstHost = true;
        for (auto const& node : m_stepLayout.nodes) {
            hostlist += (firstHost ? "" : ",") + node.hostname;
            firstHost = false;
        }
        launcherArgv.add("--nodelist=" + hostlist);
    }

    launcherArgv.add(remoteBEDaemonPath);

    // merge in the args array if there is one
    if (args != nullptr) {
        for (const char* const* arg = args; *arg != nullptr; arg++) {
            launcherArgv.add(*arg);
        }
    }

    // build environment from blacklist
    auto const envVarBlacklist = std::vector<std::string>{
        "SLURM_CHECKPOINT",      "SLURM_CONN_TYPE",         "SLURM_CPUS_PER_TASK",
        "SLURM_DEPENDENCY",      "SLURM_DIST_PLANESIZE",    "SLURM_DISTRIBUTION",
        "SLURM_EPILOG",          "SLURM_GEOMETRY",          "SLURM_NETWORK",
        "SLURM_NPROCS",          "SLURM_NTASKS",            "SLURM_NTASKS_PER_CORE",
        "SLURM_NTASKS_PER_NODE", "SLURM_NTASKS_PER_SOCKET", "SLURM_PARTITION",
        "SLURM_PROLOG",          "SLURM_REMOTE_CWD",        "SLURM_REQ_SWITCH",
        "SLURM_RESV_PORTS",      "SLURM_TASK_EPILOG",       "SLURM_TASK_PROLOG",
        "SLURM_WORKING_DIR"
    };
    cti::ManagedArgv launcherEnv;
    for (auto&& envVar : envVarBlacklist) {
        launcherEnv.add(envVar + "=");
    }

    // tell FE Daemon to launch srun
    m_frontend.Daemon().request_ForkExecvpUtil_Async(
        m_launcherPid,dynamic_cast<CraySLURMFrontend&>(m_frontend).getLauncherName().c_str(),
        launcherArgv.get(),
        // redirect stdin / stderr / stdout
        ::open("/dev/null", O_RDONLY), ::open("/dev/null", O_WRONLY), ::open("/dev/null", O_WRONLY),
        launcherEnv.get() );
}

/* cray slurm frontend implementation */

std::weak_ptr<App>
CraySLURMFrontend::launchBarrier(CArgArray launcher_argv, int stdout_fd, int stderr_fd,
    CStr inputFile, CStr chdirPath, CArgArray env_list)
{
    auto ret = m_apps.emplace(std::make_shared<CraySLURMApp>(   *this,
                                                                launcher_argv,
                                                                stdout_fd,
                                                                stderr_fd,
                                                                inputFile,
                                                                chdirPath,
                                                                env_list));
    if (!ret.second) {
        throw std::runtime_error("Failed to create new App object.");
    }
    return *ret.first;
}

std::string
CraySLURMFrontend::getHostname() const
{
    auto tryParseHostnameFile = [](char const* filePath) {
        if (auto nidFile = cti::file::try_open(filePath, "r")) {
            int nid;
            { // We expect this file to have a numeric value giving our current Node ID.
                char buf[BUFSIZ];
                if (fgets(buf, BUFSIZ, nidFile.get()) == nullptr) {
                    throw std::runtime_error("_cti_cray_slurm_getHostname fgets failed.");
                }
                nid = std::stoi(std::string{buf});
            }

            // Use the NID to create the standard hostname format.
            return cti::cstr::asprintf(CRAY_HOSTNAME_FMT, nid);

        } else {
            return cti::cstr::gethostname();
        }
    };

    // Cache the hostname result.
    static auto hostname = tryParseHostnameFile(CRAY_NID_FILE);
    return hostname;
}

/* Cray-SLURM static implementations */

std::weak_ptr<App>
CraySLURMFrontend::registerJob(size_t numIds, ...) {
    if (numIds != 2) {
        throw std::logic_error("expecting job and step ID pair to register app");
    }

    va_list idArgs;
    va_start(idArgs, numIds);

    uint32_t jobId  = va_arg(idArgs, uint32_t);
    uint32_t stepId = va_arg(idArgs, uint32_t);

    va_end(idArgs);

    auto ret = m_apps.emplace(std::make_shared<CraySLURMApp>(*this, jobId, stepId));
    if (!ret.second) {
        throw std::runtime_error("Failed to create new App object.");
    }
    return *ret.first;
}

std::string
CraySLURMFrontend::getLauncherName()
{
    auto getenvOrDefault = [](char const* envVar, char const* defaultValue) {
        if (char const* envValue = getenv(envVar)) {
            return envValue;
        }
        return defaultValue;
    };

    // Cache the launcher name result.
    auto static launcherName = std::string{getenvOrDefault(CTI_LAUNCHER_NAME, SRUN)};
    return launcherName;
}

CraySLURMFrontend::StepLayout
CraySLURMFrontend::fetchStepLayout(uint32_t job_id, uint32_t step_id)
{
    // create sattach instance
    cti::OutgoingArgv<SattachArgv> sattachArgv(SATTACH);
    sattachArgv.add(SattachArgv::DisplayLayout);
    sattachArgv.add(SattachArgv::Argument("-Q"));
    sattachArgv.add(SattachArgv::Argument(std::to_string(job_id) + "." + std::to_string(step_id)));

    // create sattach output capture object
    cti::Execvp sattachOutput(SATTACH, sattachArgv.get());
    auto& sattachStream = sattachOutput.stream();
    std::string sattachLine;

    // wait for sattach to complete
    auto const sattachCode = sattachOutput.getExitStatus();
    if (sattachCode > 0) {
        // sattach failed, restart it
        return fetchStepLayout(job_id, step_id);
    }

    // start parsing sattach output

    // "Job step layout:"
    if (std::getline(sattachStream, sattachLine)) {
        if (sattachLine.compare("Job step layout:")) {
            throw std::runtime_error(std::string("sattach layout: wrong format: ") + sattachLine);
        }
    } else {
        throw std::runtime_error("sattach layout: wrong format: expected header");
    }

    StepLayout layout;
    auto numNodes = int{0};

    // "  {numPEs} tasks, {numNodes} nodes ({hostname}...)"
    if (std::getline(sattachStream, sattachLine)) {
        // split the summary line
        std::string rawNumPEs, rawNumNodes;
        std::tie(rawNumPEs, std::ignore, rawNumNodes) =
            cti::split::string<3>(cti::split::removeLeadingWhitespace(sattachLine));

        // fill out sattach layout
        layout.numPEs = std::stoul(rawNumPEs);
        numNodes = std::stoi(rawNumNodes);
        layout.nodes.reserve(numNodes);
    } else {
        throw std::runtime_error("sattach layout: wrong format: expected summary");
    }

    // seperator line
    std::getline(sattachStream, sattachLine);

    // "  Node {nodeNum} ({hostname}), {numPEs} task(s): PE_0 {PE_i }..."
    for (auto i = int{0}; std::getline(sattachStream, sattachLine); i++) {
        if (i >= numNodes) {
            throw std::runtime_error("malformed sattach output: too many nodes!");
        }

        // split the summary line
        std::string nodeNum, hostname, numPEs, pe_0;
        std::tie(std::ignore, nodeNum, hostname, numPEs, std::ignore, pe_0) =
            cti::split::string<6>(cti::split::removeLeadingWhitespace(sattachLine));

        // fill out node layout
        layout.nodes.push_back(NodeLayout
            { hostname.substr(1, hostname.length() - 3) // remove parens and comma from hostname
            , std::stoul(numPEs)
            , std::stoul(pe_0)
        });
    }

    return layout;
}

std::string
CraySLURMFrontend::createNodeLayoutFile(StepLayout const& stepLayout, std::string const& stagePath)
{
    // How a SLURM Node Layout File entry is created from a Slurm Node Layout entry:
    auto make_layoutFileEntry = [](NodeLayout const& node) {
        // Ensure we have good hostname information.
        auto const hostname_len = node.hostname.size() + 1;
        if (hostname_len > sizeof(slurmLayoutFile_t::host)) {
            throw std::runtime_error("hostname too large for layout buffer");
        }

        // Extract PE and node information from Node Layout.
        auto layout_entry    = slurmLayoutFile_t{};
        layout_entry.PEsHere = node.numPEs;
        layout_entry.firstPE = node.firstPE;
        memcpy(layout_entry.host, node.hostname.c_str(), hostname_len);

        return layout_entry;
    };

    // Create the file path, write the file using the Step Layout
    auto const layoutPath = std::string{stagePath + "/" + SLURM_LAYOUT_FILE};
    if (auto const layoutFile = cti::file::open(layoutPath, "wb")) {

        // Write the Layout header.
        cti::file::writeT(layoutFile.get(), slurmLayoutFileHeader_t
            { .numNodes = (int)stepLayout.nodes.size()
        });

        // Write a Layout entry using node information from each Slurm Node Layout entry.
        for (auto const& node : stepLayout.nodes) {
            cti::file::writeT(layoutFile.get(), make_layoutFileEntry(node));
        }

        return layoutPath;
    } else {
        throw std::runtime_error("failed to open layout file path " + layoutPath);
    }
}

std::string
CraySLURMFrontend::createPIDListFile(MPIRProctable const& procTable, std::string const& stagePath)
{
    auto const pidPath = std::string{stagePath + "/" + SLURM_PID_FILE};
    if (auto const pidFile = cti::file::open(pidPath, "wb")) {

        // Write the PID List header.
        cti::file::writeT(pidFile.get(), slurmPidFileHeader_t
            { .numPids = (int)procTable.size()
        });

        // Write a PID entry using information from each MPIR ProcTable entry.
        for (auto&& elem : procTable) {
            cti::file::writeT(pidFile.get(), slurmPidFile_t
                { .pid = elem.pid
            });
        }

        return pidPath;
    } else {
        throw std::runtime_error("failed to open PID file path " + pidPath);
    }
}

CraySLURMFrontend::SrunInstance
CraySLURMFrontend::launchApp(const char * const launcher_argv[],
<<<<<<< HEAD
		const char *inputFile, int stdoutFd, int stderrFd, const char *chdirPath,
		const char * const env_list[])
{
	SrunInstance srunInstance
		{ .stoppedSrun = nullptr
		, .outputPath  = cti::temp_file_handle{_cti_getCfgDir() + "/cti-output-fifo-XXXXXX"}
		, .errorPath   = cti::temp_file_handle{_cti_getCfgDir() + "/cti-error-fifo-XXXXXX"}
	};

	// Open input file (or /dev/null to avoid stdin contention).
	auto openFileOrDevNull = [&](char const* inputFile) {
		int input_fd = -1;
		if (inputFile == nullptr) {
			inputFile = "/dev/null";
		}
		errno = 0;
		input_fd = open(inputFile, O_RDONLY);
		if (input_fd < 0) {
			throw std::runtime_error("Failed to open input file " + std::string(inputFile) +": " + std::string(strerror(errno)));
		}

		return input_fd;
	};

	// attach output / error fifo to user-provided FDs if applicable
	if (mkfifo(srunInstance.outputPath.get(), 0600) < 0) {
		throw std::runtime_error("mkfifo failed on " + std::string{srunInstance.outputPath.get()} +": " + std::string{strerror(errno)});
	}
	if (mkfifo(srunInstance.errorPath.get(), 0600) < 0) {
		throw std::runtime_error("mkfifo failed on " + std::string{srunInstance.errorPath.get()} +": " + std::string{strerror(errno)});
	}
	// run output redirection binary
	if (auto overwatched = make_overwatch_handle(fork())) {
		// will pass overwatch handle to app object to clean up later
		srunInstance.redirectUtility = std::move(overwatched);
	} else {
		std::string const redirectPath = _cti_getBaseDir() + "/libexec/" + OUTPUT_REDIRECT_BINARY;
		const char* const redirectArgv[] = { OUTPUT_REDIRECT_BINARY, srunInstance.outputPath.get(), srunInstance.errorPath.get(), nullptr };
		dup2((stdoutFd < 0) ? STDOUT_FILENO : stdoutFd, STDOUT_FILENO);
		dup2((stderrFd < 0) ? STDERR_FILENO : stderrFd, STDERR_FILENO);
		execv(redirectPath.c_str(), (char* const*)redirectArgv);
		perror("execv");
		exit(1);
	}

	// Get the launcher path from CTI environment variable / default.
	if (auto const launcher_path = cti::move_pointer_ownership(_cti_pathFind(CraySLURMFrontend::getLauncherName().c_str(), nullptr), std::free)) {

		/* construct argv array & instance*/
		std::vector<std::string> launcherArgv
			{ launcher_path.get()
			, "--output=" + std::string{srunInstance.outputPath.get()}
			, "--error="  + std::string{srunInstance.errorPath.get()}
		};
		for (const char* const* arg = launcher_argv; *arg != nullptr; arg++) {
			launcherArgv.emplace_back(*arg);
		}

		/* env_list null-terminated strings in format <var>=<val>*/
		std::vector<std::string> envVars;
		if (env_list != nullptr) {
			for (const char* const* arg = env_list; *arg != nullptr; arg++) {
				envVars.emplace_back(*arg);
			}
		}

		// redirect stdout / stderr to /dev/null; use sattach to redirect the output instead
		std::map<int, int> remapFds {
			{ openFileOrDevNull(inputFile), STDIN_FILENO  },
			{ open("/dev/null", O_RDWR),    STDOUT_FILENO },
			{ open("/dev/null", O_RDWR),    STDERR_FILENO }
		};

		// Launch program under MPIR control.
		srunInstance.stoppedSrun = std::make_unique<MPIRInstance>(launcher_path.get(), launcherArgv, envVars, remapFds);
		return srunInstance;
	} else {
		throw std::runtime_error("Failed to find launcher in path: " + CraySLURMFrontend::getLauncherName());
	}
}

uint32_t
CraySLURMFrontend::fetchJobId(MPIRInstance& srunInstance)
{
	return std::stoul(srunInstance.readStringAt("totalview_jobid"));
}

uint32_t
CraySLURMFrontend::fetchStepId(MPIRInstance& srunInstance)
=======
        const char *inputFile, int stdoutFd, int stderrFd, const char *chdirPath,
        const char * const env_list[])
>>>>>>> af3557d7
{
    auto srunInstance = SrunInstance {
        .mpirData = FE_daemon::MPIRResult {
            FE_daemon::MPIRId{0} // mpir_id
            , pid_t{0} // launcher_pid
            , uint32_t{0} // job_id
            , uint32_t{0} // step_id
            , MPIRProctable{} // proctable
        }
        , .outputPath = cti::temp_file_handle{getCfgDir() + "/cti-output-fifo-XXXXXX"} // outputPath
        , .errorPath  = cti::temp_file_handle{getCfgDir() + "/cti-error-fifo-XXXXXX"} // errorPath
    };

    // Open input file (or /dev/null to avoid stdin contention).
    auto openFileOrDevNull = [&](char const* inputFile) {
        int input_fd = -1;
        if (inputFile == nullptr) {
            inputFile = "/dev/null";
        }
        errno = 0;
        input_fd = open(inputFile, O_RDONLY);
        if (input_fd < 0) {
            throw std::runtime_error("Failed to open input file " + std::string(inputFile) +": " + std::string(strerror(errno)));
        }

        return input_fd;
    };

    // attach output / error fifo to user-provided FDs if applicable
    if (mkfifo(srunInstance.outputPath.get(), 0600) < 0) {
        throw std::runtime_error("mkfifo failed on " + std::string{srunInstance.outputPath.get()} +": " + std::string{strerror(errno)});
    }
    if (mkfifo(srunInstance.errorPath.get(), 0600) < 0) {
        throw std::runtime_error("mkfifo failed on " + std::string{srunInstance.errorPath.get()} +": " + std::string{strerror(errno)});
    }

    // Get the launcher path from CTI environment variable / default.
    if (auto const launcher_path = cti::make_unique_destr(_cti_pathFind(getLauncherName().c_str(), nullptr), std::free)) {
        // set up arguments and FDs
        std::string const redirectPath = getBaseDir() + "/libexec/" + OUTPUT_REDIRECT_BINARY;
        char const* redirectArgv[] = {
            OUTPUT_REDIRECT_BINARY, srunInstance.outputPath.get(), srunInstance.errorPath.get(), nullptr
        };
        if (stdoutFd < 0) { stdoutFd = STDOUT_FILENO; }
        if (stderrFd < 0) { stderrFd = STDERR_FILENO; }

        // run output redirection binary as app (register as util later)
        auto const redirectPid = Daemon().request_ForkExecvpApp(
            redirectPath.c_str(), redirectArgv,
            -1, stdoutFd, stderrFd,
            nullptr);

        // construct argv array & instance
        cti::ManagedArgv launcherArgv
            { launcher_path.get()
            , "--output=" + std::string{srunInstance.outputPath.get()}
            , "--error="  + std::string{srunInstance.errorPath.get()}
        };
        for (const char* const* arg = launcher_argv; *arg != nullptr; arg++) {
            launcherArgv.add(*arg);
        }

        // Launch program under MPIR control.
        srunInstance.mpirData = Daemon().request_LaunchMPIR(
            launcher_path.get(), launcherArgv.get(),
            // redirect stdout / stderr to /dev/null; use sattach to redirect the output instead
            openFileOrDevNull(inputFile), open("/dev/null", O_RDWR), open("/dev/null", O_RDWR),
            env_list);

        // overwatch redirect utility
        Daemon().request_RegisterUtil(srunInstance.mpirData.launcher_pid, redirectPid);

        return srunInstance;
    } else {
        throw std::runtime_error("Failed to find launcher in path: " + getLauncherName());
    }
}

SrunInfo
CraySLURMFrontend::getSrunInfo(pid_t srunPid) {
<<<<<<< HEAD
	// sanity check
	if (srunPid <= 0) {
		throw std::runtime_error("Invalid srunPid " + std::to_string(srunPid));
	}

	// Find the launcher path from the launcher name using helper _cti_pathFind.
	if (auto const launcherPath = cti::move_pointer_ownership(_cti_pathFind(getLauncherName().c_str(), nullptr), std::free)) {

		// Start a new MPIR attach session on the provided PID using symbols from the launcher.
		auto const srunInstance = std::make_unique<MPIRInstance>(launcherPath.get(), srunPid);

		// extract Job and Step IDs.
		return SrunInfo
			{ .jobid  = fetchJobId(*srunInstance)
			, .stepid = fetchStepId(*srunInstance)
		};
	} else {
		throw std::runtime_error("Failed to find launcher in path: " + getLauncherName());
	}
=======
    // sanity check
    if (srunPid <= 0) {
        throw std::runtime_error("Invalid srunPid " + std::to_string(srunPid));
    }

    // tell overwatch to extract information using MPIR attach
    auto const mpirData = Daemon().request_AttachMPIR(srunPid);
    Daemon().request_ReleaseMPIR(mpirData.mpir_id);
    return SrunInfo { mpirData.job_id, mpirData.step_id };
>>>>>>> af3557d7
}<|MERGE_RESOLUTION|>--- conflicted
+++ resolved
@@ -166,42 +166,6 @@
 void
 CraySLURMApp::redirectOutput(int stdoutFd, int stderrFd)
 {
-<<<<<<< HEAD
-	// create sattach argv
-	cti::ManagedArgv sattachArgv
-		{ SATTACH // first argument should be "sattach"
-		, "-Q"    // second argument is quiet
-		, getJobId() // third argument is the jobid.stepid
-	};
-
-	// redirect stdin / stderr / stdout
-	std::map<int, int> remapFds {
-		{ open("/dev/null", O_RDONLY), STDIN_FILENO }
-	};
-	if (stdoutFd >= 0) {
-		remapFds[stdoutFd] = STDOUT_FILENO;
-	}
-	if (stderrFd >= 0) {
-		remapFds[stderrFd] = STDERR_FILENO;
-	}
-
-	if (auto const sattachPath = cti::move_pointer_ownership(_cti_pathFind(SATTACH, nullptr), std::free)) {
-		// make sure sattach is set up by running to MPIR_Breakpoint
-		Inferior sattachInferior{sattachPath.get(), sattachArgv.get(), {}, remapFds};
-
-		// add to app list of active sattach
-		m_watchedUtilities.emplace_back(make_overwatch_handle(sattachInferior.getPid()));
-
-		// run to MPIR_Breakpoint
-		sattachInferior.addSymbol("MPIR_Breakpoint");
-		sattachInferior.addSymbol("MPIR_being_debugged");
-		sattachInferior.setBreakpoint("MPIR_Breakpoint");
-		sattachInferior.writeVariable("MPIR_being_debugged", 1);
-		sattachInferior.continueRun();
-	} else {
-		throw std::runtime_error(std::string{"failed to find in path: "} + SATTACH);
-	}
-=======
     // create sattach argv
     auto sattachArgv = cti::ManagedArgv {
         SATTACH // first argument should be "sattach"
@@ -222,7 +186,6 @@
         // redirect stdin / stderr / stdout
         open("/dev/null", O_RDONLY), stdoutFd, stderrFd,
         nullptr);
->>>>>>> af3557d7
 }
 
 void CraySLURMApp::kill(int signum)
@@ -243,53 +206,6 @@
 }
 
 void CraySLURMApp::shipPackage(std::string const& tarPath) const {
-<<<<<<< HEAD
-	// create the args for sbcast
-	auto launcherArgv = cti::ManagedArgv
-		{ SBCAST
-		, "-C"
-		, "-j", std::to_string(m_srunInfo.jobid)
-		, tarPath
-		, "--force"
-	};
-
-	if (auto packageName = cti::move_pointer_ownership(_cti_pathToName(tarPath.c_str()), std::free)) {
-		launcherArgv.add(std::string(CRAY_SLURM_TOOL_DIR) + "/" + packageName.get());
-	} else {
-		throw std::runtime_error("_cti_pathToName failed");
-	}
-
-	// now ship the tarball to the compute nodes. fork off a process to launch sbcast
-	if (auto const forkedPid = fork()) {
-		if (forkedPid < 0) {
-			throw std::runtime_error("fork failed");
-		}
-
-		// parent case: wait until the sbcast finishes
-
-		// FIXME: There is no way to error check right now because the sbcast command
-		// can only send to an entire job, not individual job steps. The /var/spool/alps/<apid>
-		// directory will only exist on nodes associated with this particular job step, and the
-		// sbcast command will exit with error if the directory doesn't exist even if the transfer
-		// worked on the nodes associated with the step. I opened schedmd BUG 1151 for this issue.
-		waitpid(forkedPid, nullptr, 0);
-
-	} else {
-		// child case: redirect stdin, stdout, stderr to /dev/null
-		int devNullFd = open("/dev/null", O_RDONLY);
-		dup2(devNullFd, STDIN_FILENO);
-		dup2(devNullFd, STDOUT_FILENO);
-		dup2(devNullFd, STDERR_FILENO);
-
-		// exec sbcast
-		execvp(SBCAST, launcherArgv.get());
-
-		// exec shouldn't return
-		fprintf(stderr, "CTI error: Return from exec.\n");
-		perror("execvp");
-		_exit(1);
-	}
-=======
     // create the args for sbcast
     auto sbcastArgv = cti::ManagedArgv {
         SBCAST
@@ -299,7 +215,7 @@
         , "--force"
     };
 
-    if (auto packageName = cti::make_unique_destr(_cti_pathToName(tarPath.c_str()), std::free)) {
+    if (auto packageName = cti::move_pointer_ownership(_cti_pathToName(tarPath.c_str()), std::free)) {
         sbcastArgv.add(std::string(CRAY_SLURM_TOOL_DIR) + "/" + packageName.get());
     } else {
         throw std::runtime_error("_cti_pathToName failed");
@@ -318,7 +234,6 @@
     // sbcast command will exit with error if the directory doesn't exist even if the transfer
     // worked on the nodes associated with the step. I opened schedmd BUG 1151 for this issue.
     waitpid(forkedPid, nullptr, 0);
->>>>>>> af3557d7
 }
 
 void CraySLURMApp::startDaemon(const char* const args[]) {
@@ -639,100 +554,8 @@
 
 CraySLURMFrontend::SrunInstance
 CraySLURMFrontend::launchApp(const char * const launcher_argv[],
-<<<<<<< HEAD
-		const char *inputFile, int stdoutFd, int stderrFd, const char *chdirPath,
-		const char * const env_list[])
-{
-	SrunInstance srunInstance
-		{ .stoppedSrun = nullptr
-		, .outputPath  = cti::temp_file_handle{_cti_getCfgDir() + "/cti-output-fifo-XXXXXX"}
-		, .errorPath   = cti::temp_file_handle{_cti_getCfgDir() + "/cti-error-fifo-XXXXXX"}
-	};
-
-	// Open input file (or /dev/null to avoid stdin contention).
-	auto openFileOrDevNull = [&](char const* inputFile) {
-		int input_fd = -1;
-		if (inputFile == nullptr) {
-			inputFile = "/dev/null";
-		}
-		errno = 0;
-		input_fd = open(inputFile, O_RDONLY);
-		if (input_fd < 0) {
-			throw std::runtime_error("Failed to open input file " + std::string(inputFile) +": " + std::string(strerror(errno)));
-		}
-
-		return input_fd;
-	};
-
-	// attach output / error fifo to user-provided FDs if applicable
-	if (mkfifo(srunInstance.outputPath.get(), 0600) < 0) {
-		throw std::runtime_error("mkfifo failed on " + std::string{srunInstance.outputPath.get()} +": " + std::string{strerror(errno)});
-	}
-	if (mkfifo(srunInstance.errorPath.get(), 0600) < 0) {
-		throw std::runtime_error("mkfifo failed on " + std::string{srunInstance.errorPath.get()} +": " + std::string{strerror(errno)});
-	}
-	// run output redirection binary
-	if (auto overwatched = make_overwatch_handle(fork())) {
-		// will pass overwatch handle to app object to clean up later
-		srunInstance.redirectUtility = std::move(overwatched);
-	} else {
-		std::string const redirectPath = _cti_getBaseDir() + "/libexec/" + OUTPUT_REDIRECT_BINARY;
-		const char* const redirectArgv[] = { OUTPUT_REDIRECT_BINARY, srunInstance.outputPath.get(), srunInstance.errorPath.get(), nullptr };
-		dup2((stdoutFd < 0) ? STDOUT_FILENO : stdoutFd, STDOUT_FILENO);
-		dup2((stderrFd < 0) ? STDERR_FILENO : stderrFd, STDERR_FILENO);
-		execv(redirectPath.c_str(), (char* const*)redirectArgv);
-		perror("execv");
-		exit(1);
-	}
-
-	// Get the launcher path from CTI environment variable / default.
-	if (auto const launcher_path = cti::move_pointer_ownership(_cti_pathFind(CraySLURMFrontend::getLauncherName().c_str(), nullptr), std::free)) {
-
-		/* construct argv array & instance*/
-		std::vector<std::string> launcherArgv
-			{ launcher_path.get()
-			, "--output=" + std::string{srunInstance.outputPath.get()}
-			, "--error="  + std::string{srunInstance.errorPath.get()}
-		};
-		for (const char* const* arg = launcher_argv; *arg != nullptr; arg++) {
-			launcherArgv.emplace_back(*arg);
-		}
-
-		/* env_list null-terminated strings in format <var>=<val>*/
-		std::vector<std::string> envVars;
-		if (env_list != nullptr) {
-			for (const char* const* arg = env_list; *arg != nullptr; arg++) {
-				envVars.emplace_back(*arg);
-			}
-		}
-
-		// redirect stdout / stderr to /dev/null; use sattach to redirect the output instead
-		std::map<int, int> remapFds {
-			{ openFileOrDevNull(inputFile), STDIN_FILENO  },
-			{ open("/dev/null", O_RDWR),    STDOUT_FILENO },
-			{ open("/dev/null", O_RDWR),    STDERR_FILENO }
-		};
-
-		// Launch program under MPIR control.
-		srunInstance.stoppedSrun = std::make_unique<MPIRInstance>(launcher_path.get(), launcherArgv, envVars, remapFds);
-		return srunInstance;
-	} else {
-		throw std::runtime_error("Failed to find launcher in path: " + CraySLURMFrontend::getLauncherName());
-	}
-}
-
-uint32_t
-CraySLURMFrontend::fetchJobId(MPIRInstance& srunInstance)
-{
-	return std::stoul(srunInstance.readStringAt("totalview_jobid"));
-}
-
-uint32_t
-CraySLURMFrontend::fetchStepId(MPIRInstance& srunInstance)
-=======
         const char *inputFile, int stdoutFd, int stderrFd, const char *chdirPath,
         const char * const env_list[])
->>>>>>> af3557d7
 {
     auto srunInstance = SrunInstance {
         .mpirData = FE_daemon::MPIRResult {
@@ -770,7 +593,7 @@
     }
 
     // Get the launcher path from CTI environment variable / default.
-    if (auto const launcher_path = cti::make_unique_destr(_cti_pathFind(getLauncherName().c_str(), nullptr), std::free)) {
+    if (auto const launcher_path = cti::move_pointer_ownership(_cti_pathFind(getLauncherName().c_str(), nullptr), std::free)) {
         // set up arguments and FDs
         std::string const redirectPath = getBaseDir() + "/libexec/" + OUTPUT_REDIRECT_BINARY;
         char const* redirectArgv[] = {
@@ -813,27 +636,6 @@
 
 SrunInfo
 CraySLURMFrontend::getSrunInfo(pid_t srunPid) {
-<<<<<<< HEAD
-	// sanity check
-	if (srunPid <= 0) {
-		throw std::runtime_error("Invalid srunPid " + std::to_string(srunPid));
-	}
-
-	// Find the launcher path from the launcher name using helper _cti_pathFind.
-	if (auto const launcherPath = cti::move_pointer_ownership(_cti_pathFind(getLauncherName().c_str(), nullptr), std::free)) {
-
-		// Start a new MPIR attach session on the provided PID using symbols from the launcher.
-		auto const srunInstance = std::make_unique<MPIRInstance>(launcherPath.get(), srunPid);
-
-		// extract Job and Step IDs.
-		return SrunInfo
-			{ .jobid  = fetchJobId(*srunInstance)
-			, .stepid = fetchStepId(*srunInstance)
-		};
-	} else {
-		throw std::runtime_error("Failed to find launcher in path: " + getLauncherName());
-	}
-=======
     // sanity check
     if (srunPid <= 0) {
         throw std::runtime_error("Invalid srunPid " + std::to_string(srunPid));
@@ -843,5 +645,4 @@
     auto const mpirData = Daemon().request_AttachMPIR(srunPid);
     Daemon().request_ReleaseMPIR(mpirData.mpir_id);
     return SrunInfo { mpirData.job_id, mpirData.step_id };
->>>>>>> af3557d7
 }