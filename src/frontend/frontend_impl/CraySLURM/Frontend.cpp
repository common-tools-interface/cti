--- conflicted
+++ resolved
@@ -43,171 +43,75 @@
 
 /* constructors / destructors */
 
-<<<<<<< HEAD
-CraySLURMApp::CraySLURMApp(SrunInstance&& srunInstance)
-	: m_launcherPid  { srunInstance.mpirData.launcher_pid }
-	, m_jobId        { srunInstance.mpirData.job_id }
-	, m_stepId       { srunInstance.mpirData.step_id }
-	, m_stepLayout   { CraySLURMFrontend::fetchStepLayout(m_jobId, m_stepId) }
-	, m_beDaemonSent { false }
-
-	, m_stoppedSrunId { srunInstance.mpirData.mpir_id }
-	, m_outputPath    { std::move(srunInstance.outputPath) }
-	, m_errorPath     { std::move(srunInstance.errorPath) }
-
-	, m_toolPath    { CRAY_SLURM_TOOL_DIR }
-	, m_attribsPath { cti::cstr::asprintf(CRAY_SLURM_CRAY_DIR, CRAY_SLURM_APID(m_jobId, m_stepId)) }
-	, m_stagePath   { cti::cstr::mkdtemp(std::string{_cti_getCfgDir() + "/" + SLURM_STAGE_DIR}) }
-	, m_extraFiles  { CraySLURMFrontend::createNodeLayoutFile(m_stepLayout, m_stagePath) }
-
-{
-	// Ensure there are running nodes in the job.
-	if (m_stepLayout.nodes.empty()) {
-		throw std::runtime_error("Application " + getJobId() + " does not have any nodes.");
-	}
-
-	// If an active MPIR session was provided, extract the MPIR ProcTable and write the PID List File.
-	if (m_stoppedSrunId) {
-		// FIXME: When/if pmi_attribs get fixed for the slurm startup barrier, this
-		// call can be removed. Right now the pmi_attribs file is created in the pmi
-		// ctor, which is called after the slurm startup barrier, meaning it will not
-		// yet be created when launching. So we need to send over a file containing
-		// the information to the compute nodes.
-		m_extraFiles.push_back(CraySLURMFrontend::createPIDListFile(srunInstance.mpirData.proctable, m_stagePath));
-	}
-}
-
-CraySLURMApp::CraySLURMApp(CraySLURMApp&& moved)
-	: m_launcherPid  { moved.m_launcherPid }
-	, m_jobId        { moved.m_jobId }
-	, m_stepId       { moved.m_stepId }
-	, m_stepLayout   { moved.m_stepLayout }
-	, m_beDaemonSent { moved.m_beDaemonSent }
-
-	, m_stoppedSrunId { std::move(moved.m_stoppedSrunId) }
-	, m_outputPath    { std::move(moved.m_outputPath) }
-	, m_errorPath     { std::move(moved.m_errorPath) }
-
-	, m_toolPath    { moved.m_toolPath }
-	, m_attribsPath { moved.m_attribsPath }
-	, m_stagePath   { moved.m_stagePath }
-	, m_extraFiles  { moved.m_extraFiles }
-{
-	// We have taken ownership of the staging path, so don't let moved delete the directory.
-	moved.m_stagePath.erase();
-
-	// we will deregister the overwatch app instance
-	moved.m_stoppedSrunId = 0;
-	moved.m_launcherPid = pid_t{0};
-=======
-CraySLURMApp::CraySLURMApp(CraySLURMFrontend& fe, uint32_t jobid, uint32_t stepid, SrunInstance&& srunInstance)
+CraySLURMApp::CraySLURMApp(CraySLURMFrontend& fe, SrunInstance&& srunInstance)
     : App(fe)
-    , m_srunInfo     { jobid, stepid }
-    , m_stepLayout   { dynamic_cast<CraySLURMFrontend&>(m_frontend).fetchStepLayout(jobid, stepid) }
-    , m_dlaunchSent  { false }
-    , m_watchedUtilities { }
-
-    , m_stoppedSrun { std::move(srunInstance.stoppedSrun) }
-    , m_outputPath  { std::move(srunInstance.outputPath) }
-    , m_errorPath   { std::move(srunInstance.errorPath) }
+    , m_launcherPid     { srunInstance.mpirData.launcher_pid }
+    , m_jobId           { srunInstance.mpirData.job_id }
+    , m_stepId          { srunInstance.mpirData.step_id }
+    , m_stepLayout      {fe.fetchStepLayout(jobid, stepid) }
+    , m_beDaemonSent    { false }
+
+    , m_stoppedSrunId { srunInstance.mpirData.mpir_id }
+    , m_outputPath    { std::move(srunInstance.outputPath) }
+    , m_errorPath     { std::move(srunInstance.errorPath) }
 
     , m_toolPath    { CRAY_SLURM_TOOL_DIR }
-    , m_attribsPath { cti::cstr::asprintf(CRAY_SLURM_CRAY_DIR, CRAY_SLURM_APID(jobid, stepid)) }
+    , m_attribsPath { cti::cstr::asprintf(CRAY_SLURM_CRAY_DIR, CRAY_SLURM_APID(m_jobId, m_stepId)) }
     , m_stagePath   { cti::cstr::mkdtemp(std::string{m_frontend.getCfgDir() + "/" + SLURM_STAGE_DIR}) }
-    , m_extraFiles  { dynamic_cast<CraySLURMFrontend&>(m_frontend).createNodeLayoutFile(m_stepLayout, m_stagePath) }
-
-{
-    // if there's an active redirection process, add it to the overwatch list to clean up on destruction
-    if (srunInstance.redirectUtility) {
-        m_watchedUtilities.emplace_back(std::move(srunInstance.redirectUtility));
-    }
-
+    , m_extraFiles  { fe.createNodeLayoutFile(m_stepLayout, m_stagePath) }
+
+{
     // Ensure there are running nodes in the job.
     if (m_stepLayout.nodes.empty()) {
         throw std::runtime_error("Application " + getJobId() + " does not have any nodes.");
     }
 
     // If an active MPIR session was provided, extract the MPIR ProcTable and write the PID List File.
-    if (m_stoppedSrun) {
+    if (m_stoppedSrunId) {
         // FIXME: When/if pmi_attribs get fixed for the slurm startup barrier, this
         // call can be removed. Right now the pmi_attribs file is created in the pmi
         // ctor, which is called after the slurm startup barrier, meaning it will not
         // yet be created when launching. So we need to send over a file containing
         // the information to the compute nodes.
-        m_extraFiles.push_back(dynamic_cast<CraySLURMFrontend&>(m_frontend).createPIDListFile(m_stoppedSrun->getProcTable(), m_stagePath));
-    }
->>>>>>> 7caeb4ca
+        m_extraFiles.push_back(CraySLURMFrontend::createPIDListFile(srunInstance.mpirData.proctable, m_stagePath));
+        m_extraFiles.push_back(fe.createPIDListFile(srunInstance.mpirData.proctable, m_stagePath));
+    }
 }
 
 CraySLURMApp::~CraySLURMApp()
 {
-<<<<<<< HEAD
-	// Delete the staging directory if it exists.
-	if (!m_stagePath.empty()) {
-		_cti_removeDirectory(m_stagePath.c_str());
-	}
-
-	// clean up overwatch
-	_cti_deregisterApp(m_launcherPid);
-=======
     // Delete the staging directory if it exists.
     if (!m_stagePath.empty()) {
         _cti_removeDirectory(m_stagePath.c_str());
     }
->>>>>>> 7caeb4ca
+
+    // Inform the FE daemon that this App is going away
+    m_frontend.Daemon().request_DeregisterApp(m_launcherPid);
 }
 
 /* app instance creation */
 
-<<<<<<< HEAD
-CraySLURMApp::CraySLURMApp(uint32_t jobid, uint32_t stepid)
-	: CraySLURMApp
-		{ SrunInstance
-			{ cti::fe_daemon::MPIRResult
-				{ pid_t{0} // launcher_id
-				, cti::fe_daemon::MPIRId{0} // mpir_id
-				, jobid
-				, stepid
-				, MPIRProctable{} // proctable
-			}
-			, cti::temp_file_handle{_cti_getCfgDir() + "/cti-output-fifo-XXXXXX"} // outputPath
-			, cti::temp_file_handle{_cti_getCfgDir() + "/cti-error-fifo-XXXXXX"}  // errorPath
-		}
-	}
-{}
-
-CraySLURMApp::CraySLURMApp(const char * const launcher_argv[], int stdout_fd, int stderr_fd,
-	const char *inputFile, const char *chdirPath, const char * const env_list[])
-	: CraySLURMApp{ CraySLURMFrontend::launchApp(launcher_argv, inputFile, stdout_fd, stderr_fd, chdirPath, env_list) }
-=======
 CraySLURMApp::CraySLURMApp(CraySLURMFrontend& fe, uint32_t jobid, uint32_t stepid)
     : CraySLURMApp
         { fe
-        , jobid
-        , stepid
-        , SrunInstance
-            { .stoppedSrun = nullptr
-            , .outputPath  = cti::temp_file_handle{m_frontend.getCfgDir() + "/cti-output-fifo-XXXXXX"}
-            , .errorPath   = cti::temp_file_handle{m_frontend.getCfgDir() + "/cti-error-fifo-XXXXXX"}
-            , .redirectUtility = cti::overwatch_handle{}
-        }
-    }
-{}
-
-CraySLURMApp::CraySLURMApp(CraySLURMFrontend& fe, SrunInstance&& srunInstance)
-    : CraySLURMApp
-        { fe
-        , fe.fetchJobId(*srunInstance.stoppedSrun)
-        , fe.fetchStepId(*srunInstance.stoppedSrun)
-        , std::move(srunInstance)
-    }
-{}
+        , SrunInstance {
+            .mpirData = cti::fe_daemon::MPIRResult {
+                cti::fe_daemon::MPIRId{0} // mpir_id,
+                , pid_t{0} // launcher_id
+                , jobid
+                , stepId
+                , MPIRProctable{} // proctable
+                }
+            , .outputPath = cti::temp_file_handle{m_frontend.getCfgDir() + "/cti-output-fifo-XXXXXX"}
+            , .errorPath  = cti::temp_file_handle{m_frontend.getCfgDir() + "/cti-error-fifo-XXXXXX"}
+            }
+        }
+{ }
 
 CraySLURMApp::CraySLURMApp(CraySLURMFrontend& fe, const char * const launcher_argv[], int stdout_fd, int stderr_fd,
     const char *inputFile, const char *chdirPath, const char * const env_list[])
-    : CraySLURMApp{ fe, dynamic_cast<CraySLURMFrontend&>(m_frontend).launchApp(launcher_argv, inputFile, stdout_fd, stderr_fd, chdirPath, env_list) }
->>>>>>> 7caeb4ca
-{}
+    : CraySLURMApp{ fe, fe.launchApp(launcher_argv, inputFile, stdout_fd, stderr_fd, chdirPath, env_list) }
+{ }
 
 /* running app info accessors */
 
@@ -217,11 +121,7 @@
 std::string
 CraySLURMApp::getJobId() const
 {
-<<<<<<< HEAD
-	return std::string{std::to_string(m_jobId) + "." + std::to_string(m_stepId)};
-=======
-    return std::string{std::to_string(m_srunInfo.jobid) + "." + std::to_string(m_srunInfo.stepid)};
->>>>>>> 7caeb4ca
+    return std::string{std::to_string(m_jobId) + "." + std::to_string(m_stepId)};
 }
 
 std::string
@@ -255,293 +155,86 @@
 /* running app interaction interface */
 
 void CraySLURMApp::releaseBarrier() {
-<<<<<<< HEAD
-	// check MPIR barrier
-	if (!m_stoppedSrunId) {
-		throw std::runtime_error("app not under MPIR control");
-	}
-
-	// release MPIR barrier
-	_cti_releaseMPIR(m_stoppedSrunId);
-=======
     // check MPIR barrier
-    if (!m_stoppedSrun) {
+    if (!m_stoppedSrunId) {
         throw std::runtime_error("app not under MPIR control");
     }
 
     // release MPIR barrier
-    m_stoppedSrun.reset();
->>>>>>> 7caeb4ca
+    m_frontend.Daemon().request_ReleaseMPIR(m_stoppedSrunId);
 }
 
 void
 CraySLURMApp::redirectOutput(int stdoutFd, int stderrFd)
 {
-<<<<<<< HEAD
-	// create sattach argv
-	cti::ManagedArgv sattachArgv
-		{ SATTACH // first argument should be "sattach"
-		, "-Q"    // second argument is quiet
-		, getJobId() // third argument is the jobid.stepid
-	};
-
-	// redirect stdin / stderr / stdout
-	if (stdoutFd < 0) {
-		stdoutFd = STDOUT_FILENO;
-	}
-	if (stderrFd < 0) {
-		stderrFd = STDERR_FILENO;
-	}
-
-	_cti_forkExecvpAsyncUtil(m_launcherPid, SATTACH, sattachArgv.get(),
-		// redirect stdin / stderr / stdout
-		open("/dev/null", O_RDONLY), stdoutFd, stderrFd,
-		nullptr);
-=======
     // create sattach argv
-    cti::ManagedArgv sattachArgv
-        { SATTACH // first argument should be "sattach"
+    auto sattachArgv = cti::ManagedArgv {
+        SATTACH // first argument should be "sattach"
         , "-Q"    // second argument is quiet
         , getJobId() // third argument is the jobid.stepid
     };
 
     // redirect stdin / stderr / stdout
-    std::map<int, int> remapFds {
-        { open("/dev/null", O_RDONLY), STDIN_FILENO }
-    };
-    if (stdoutFd >= 0) {
-        remapFds[stdoutFd] = STDOUT_FILENO;
-    }
-    if (stderrFd >= 0) {
-        remapFds[stderrFd] = STDERR_FILENO;
-    }
-
-    if (auto const sattachPath = cti::make_unique_destr(_cti_pathFind(SATTACH, nullptr), std::free)) {
-        // make sure sattach is set up by running to MPIR_Breakpoint
-        Inferior sattachInferior{sattachPath.get(), sattachArgv.get(), {}, remapFds};
-
-        // add to app list of active sattach
-        m_watchedUtilities.emplace_back(m_frontend.make_overwatch_handle(sattachInferior.getPid()));
-
-        // run to MPIR_Breakpoint
-        sattachInferior.addSymbol("MPIR_Breakpoint");
-        sattachInferior.addSymbol("MPIR_being_debugged");
-        sattachInferior.setBreakpoint("MPIR_Breakpoint");
-        sattachInferior.writeVariable("MPIR_being_debugged", 1);
-        sattachInferior.continueRun();
-    } else {
-        throw std::runtime_error(std::string{"failed to find in path: "} + SATTACH);
-    }
->>>>>>> 7caeb4ca
+    if (stdoutFd < 0) {
+        stdoutFd = STDOUT_FILENO;
+    }
+    if (stderrFd < 0) {
+        stderrFd = STDERR_FILENO;
+    }
+
+    m_frontend.Daemon().request_ForkExecvpUtil_Async(
+        m_launcherPid, SATTACH, sattachArgv.get(),
+        // redirect stdin / stderr / stdout
+        open("/dev/null", O_RDONLY), stdoutFd, stderrFd,
+        nullptr);
 }
 
 void CraySLURMApp::kill(int signum)
 {
-<<<<<<< HEAD
-	// create the args for scancel
-	auto scancelArgv = cti::ManagedArgv
-		{ SCANCEL // first argument should be "scancel"
-		, "-Q"    // second argument is quiet
-		, "-s", std::to_string(signum)    // third argument is signal number
-		, getJobId() // fourth argument is the jobid.stepid
-	};
-
-	// tell overwatch to launch scancel, wait for it to finish
-	_cti_forkExecvpSyncUtil(m_launcherPid, SCANCEL, scancelArgv.get(), -1, -1, -1, nullptr);
-}
-
-void CraySLURMApp::shipPackage(std::string const& tarPath) const {
-	// create the args for sbcast
-	auto sbcastArgv = cti::ManagedArgv
-		{ SBCAST
-		, "-C"
-		, "-j", std::to_string(m_jobId)
-		, tarPath
-		, "--force"
-	};
-
-	if (auto packageName = cti::make_unique_destr(_cti_pathToName(tarPath.c_str()), std::free)) {
-		sbcastArgv.add(std::string(CRAY_SLURM_TOOL_DIR) + "/" + packageName.get());
-	} else {
-		throw std::runtime_error("_cti_pathToName failed");
-	}
-
-	// now ship the tarball to the compute nodes. tell overwatch to launch sbcast, wait to complete
-	auto const forkedPid = _cti_forkExecvpSyncUtil(m_launcherPid, SBCAST, sbcastArgv.get(), -1, -1, -1, nullptr);
-
-	// wait until the sbcast finishes
-	// FIXME: There is no way to error check right now because the sbcast command
-	// can only send to an entire job, not individual job steps. The /var/spool/alps/<apid>
-	// directory will only exist on nodes associated with this particular job step, and the
-	// sbcast command will exit with error if the directory doesn't exist even if the transfer
-	// worked on the nodes associated with the step. I opened schedmd BUG 1151 for this issue.
-	waitpid(forkedPid, nullptr, 0);
-}
-
-void CraySLURMApp::startDaemon(const char* const args[]) {
-	// sanity check
-	if (args == nullptr) {
-		throw std::runtime_error("args array is null!");
-	}
-
-	// If we have not yet transfered the backend daemon, need to do that in advance with
-	// native slurm
-	if (!m_beDaemonSent) {
-		// Get the location of the daemon
-		if (_cti_getBEDaemonPath().empty()) {
-			throw std::runtime_error("Required environment variable not set:" + std::string(BASE_DIR_ENV_VAR));
-		}
-
-		shipPackage(_cti_getBEDaemonPath());
-
-		// set transfer to true
-		m_beDaemonSent = true;
-	}
-
-	// use existing daemon binary on compute node
-	std::string const remoteBEDaemonPath(m_toolPath + "/" + CTI_BE_DAEMON_BINARY);
-
-	// Start adding the args to the launchder argv array
-	//
-	// This corresponds to:
-	//
-	// srun --jobid=<job_id> --gres=none --mem-per-cpu=0 --mem_bind=no
-	// --cpu_bind=no --share --ntasks-per-node=1 --nodes=<numNodes>
-	// --nodelist=<host1,host2,...> --disable-status --quiet --mpi=none
-	// --input=none --output=none --error=none <tool daemon> <args>
-	//
-	auto launcherArgv = cti::ManagedArgv
-		{ CraySLURMFrontend::getLauncherName()
-		, "--jobid=" + std::to_string(m_jobId)
-		, "--gres=none"
-		, "--mem-per-cpu=0"
-		, "--mem_bind=no"
-		, "--cpu_bind=no"
-		, "--share"
-		, "--ntasks-per-node=1"
-		, "--nodes=" + std::to_string(m_stepLayout.nodes.size())
-		, "--disable-status"
-		, "--quiet"
-		, "--mpi=none"
-		, "--output=none"
-		, "--error=none"
-	};
-
-	// create the hostlist by contencating all hostnames
-	{ auto hostlist = std::string{};
-		bool firstHost = true;
-		for (auto const& node : m_stepLayout.nodes) {
-			hostlist += (firstHost ? "" : ",") + node.hostname;
-			firstHost = false;
-		}
-		launcherArgv.add("--nodelist=" + hostlist);
-	}
-
-	launcherArgv.add(remoteBEDaemonPath);
-
-	// merge in the args array if there is one
-	if (args != nullptr) {
-		for (const char* const* arg = args; *arg != nullptr; arg++) {
-			launcherArgv.add(*arg);
-		}
-	}
-
-	// build environment from blacklist
-	auto const envVarBlacklist = std::vector<std::string>{
-		"SLURM_CHECKPOINT",      "SLURM_CONN_TYPE",         "SLURM_CPUS_PER_TASK",
-		"SLURM_DEPENDENCY",      "SLURM_DIST_PLANESIZE",    "SLURM_DISTRIBUTION",
-		"SLURM_EPILOG",          "SLURM_GEOMETRY",          "SLURM_NETWORK",
-		"SLURM_NPROCS",          "SLURM_NTASKS",            "SLURM_NTASKS_PER_CORE",
-		"SLURM_NTASKS_PER_NODE", "SLURM_NTASKS_PER_SOCKET", "SLURM_PARTITION",
-		"SLURM_PROLOG",          "SLURM_REMOTE_CWD",        "SLURM_REQ_SWITCH",
-		"SLURM_RESV_PORTS",      "SLURM_TASK_EPILOG",       "SLURM_TASK_PROLOG",
-		"SLURM_WORKING_DIR"
-	};
-	cti::ManagedArgv launcherEnv;
-	for (auto&& envVar : envVarBlacklist) {
-		launcherEnv.add(envVar + "=");
-	}
-
-	// tell overwatch to launch srun
-	_cti_forkExecvpAsyncUtil(m_launcherPid,
-		CraySLURMFrontend::getLauncherName().c_str(), launcherArgv.get(),
-		::open("/dev/null", O_RDONLY), ::open("/dev/null", O_WRONLY), ::open("/dev/null", O_WRONLY),
-		launcherEnv.get());
-=======
     // create the args for scancel
-    auto scancelArgv = cti::ManagedArgv
-        { SCANCEL // first argument should be "scancel"
-        , "-Q"    // second argument is quiet
+    auto scancelArgv = cti::ManagedArgv {
+        SCANCEL // first argument should be "scancel"
+        , "-Q"  // second argument is quiet
         , "-s", std::to_string(signum)    // third argument is signal number
         , getJobId() // fourth argument is the jobid.stepid
     };
 
-    // fork off a process to launch scancel
-    if (auto const scancelPid = fork()) {
-        if (scancelPid < 0) {
-            throw std::runtime_error("fork failed");
-        }
-
-        // parent case: wait until the scancel finishes
-        waitpid(scancelPid, nullptr, 0);
-
-    } else {
-        // child case: exec scancel
-        execvp(SCANCEL, scancelArgv.get());
-
-        // exec shouldn't return
-        fprintf(stderr, "CTI error: Return from exec.\n");
-        perror("execvp");
-        _exit(1);
-    }
+    // tell frontend daemon to launch scancel, wait for it to finish
+    m_frontend.Daemon().request_ForkExecvpUtil_Sync(
+        m_launcherPid, SCANCEL, scancelArgv.get(),
+        -1, -1, -1,
+        nullptr);
 }
 
 void CraySLURMApp::shipPackage(std::string const& tarPath) const {
     // create the args for sbcast
-    auto launcherArgv = cti::ManagedArgv
-        { SBCAST
+    auto sbcastArgv = cti::ManagedArgv {
+        SBCAST
         , "-C"
-        , "-j", std::to_string(m_srunInfo.jobid)
+        , "-j", std::to_string(m_jobId)
         , tarPath
         , "--force"
     };
 
     if (auto packageName = cti::make_unique_destr(_cti_pathToName(tarPath.c_str()), std::free)) {
-        launcherArgv.add(std::string(CRAY_SLURM_TOOL_DIR) + "/" + packageName.get());
+        sbcastArgv.add(std::string(CRAY_SLURM_TOOL_DIR) + "/" + packageName.get());
     } else {
         throw std::runtime_error("_cti_pathToName failed");
     }
 
-    // now ship the tarball to the compute nodes. fork off a process to launch sbcast
-    if (auto const forkedPid = fork()) {
-        if (forkedPid < 0) {
-            throw std::runtime_error("fork failed");
-        }
-
-        // parent case: wait until the sbcast finishes
-
-        // FIXME: There is no way to error check right now because the sbcast command
-        // can only send to an entire job, not individual job steps. The /var/spool/alps/<apid>
-        // directory will only exist on nodes associated with this particular job step, and the
-        // sbcast command will exit with error if the directory doesn't exist even if the transfer
-        // worked on the nodes associated with the step. I opened schedmd BUG 1151 for this issue.
-        waitpid(forkedPid, nullptr, 0);
-
-    } else {
-        // child case: redirect stdin, stdout, stderr to /dev/null
-        int devNullFd = open("/dev/null", O_RDONLY);
-        dup2(devNullFd, STDIN_FILENO);
-        dup2(devNullFd, STDOUT_FILENO);
-        dup2(devNullFd, STDERR_FILENO);
-
-        // exec sbcast
-        execvp(SBCAST, launcherArgv.get());
-
-        // exec shouldn't return
-        fprintf(stderr, "CTI error: Return from exec.\n");
-        perror("execvp");
-        _exit(1);
-    }
+    // now ship the tarball to the compute nodes. tell overwatch to launch sbcast, wait to complete
+    auto const forkedPid = m_frontend.Daemon().request_ForkExecvpUtil_Sync(
+        m_launcherPid, SBCAST, sbcastArgv.get(),
+        -1, -1, -1,
+        nullptr);
+
+    // wait until the sbcast finishes
+    // FIXME: There is no way to error check right now because the sbcast command
+    // can only send to an entire job, not individual job steps. The /var/spool/alps/<apid>
+    // directory will only exist on nodes associated with this particular job step, and the
+    // sbcast command will exit with error if the directory doesn't exist even if the transfer
+    // worked on the nodes associated with the step. I opened schedmd BUG 1151 for this issue.
+    waitpid(forkedPid, nullptr, 0);
 }
 
 void CraySLURMApp::startDaemon(const char* const args[]) {
@@ -550,34 +243,24 @@
         throw std::runtime_error("args array is null!");
     }
 
-    // get max number of file descriptors - used later
-    auto max_fd = size_t{};
-    { struct rlimit rl;
-        if (getrlimit(RLIMIT_NOFILE, &rl) < 0) {
-            throw std::runtime_error("getrlimit failed.");
-        } else {
-            max_fd = (rl.rlim_max == RLIM_INFINITY) ? 1024 : rl.rlim_max;
-        }
-    }
-
-    // If we have not yet transfered the dlaunch binary, we need to do that in advance with
+    // If we have not yet transfered the backend daemon, need to do that in advance with
     // native slurm
-    if (!m_dlaunchSent) {
-        // Get the location of the daemon launcher
-        if (m_frontend.getDlaunchPath().empty()) {
+    if (!m_beDaemonSent) {
+        // Get the location of the daemon
+        if (m_frontend.getBEDaemonPath().empty()) {
             throw std::runtime_error("Required environment variable not set:" + std::string(BASE_DIR_ENV_VAR));
         }
 
-        shipPackage(m_frontend.getDlaunchPath());
+        shipPackage(m_frontend.getBEDaemonPath());
 
         // set transfer to true
-        m_dlaunchSent = true;
-    }
-
-    // use existing launcher binary on compute node
-    std::string const remoteDlaunchPath(m_toolPath + "/" + CTI_DLAUNCH_BINARY);
-
-    // Start adding the args to the launcher argv array
+        m_beDaemonSent = true;
+    }
+
+    // use existing daemon binary on compute node
+    std::string const remoteBEDaemonPath{m_toolPath + "/" + CTI_BE_DAEMON_BINARY};
+
+    // Start adding the args to the launchder argv array
     //
     // This corresponds to:
     //
@@ -586,9 +269,9 @@
     // --nodelist=<host1,host2,...> --disable-status --quiet --mpi=none
     // --input=none --output=none --error=none <tool daemon> <args>
     //
-    auto launcherArgv = cti::ManagedArgv
-        { dynamic_cast<CraySLURMFrontend&>(m_frontend).getLauncherName()
-        , "--jobid=" + std::to_string(m_srunInfo.jobid)
+    auto launcherArgv = cti::ManagedArgv {
+        dynamic_cast<CraySLURMFrontend&>(m_frontend).getLauncherName()
+        , "--jobid=" + std::to_string(m_jobId)
         , "--gres=none"
         , "--mem-per-cpu=0"
         , "--mem_bind=no"
@@ -613,7 +296,7 @@
         launcherArgv.add("--nodelist=" + hostlist);
     }
 
-    launcherArgv.add(remoteDlaunchPath);
+    launcherArgv.add(remoteBEDaemonPath);
 
     // merge in the args array if there is one
     if (args != nullptr) {
@@ -622,54 +305,29 @@
         }
     }
 
-    // fork off a process to launch srun
-    if (auto overwatched = m_frontend.make_overwatch_handle(fork())) {
-        // parent case: place the child in its own group.
-        setpgid(overwatched.getPid(), overwatched.getPid());
-
-        // register overwatch handle
-        m_watchedUtilities.emplace_back(std::move(overwatched));
-    } else {
-        // child case: Place this process in its own group to prevent signals being passed
-        // to it. This is necessary in case the child code execs before the
-        // parent can put us into our own group.
-        setpgid(0, 0);
-
-        // dup2 all stdin/out/err to /dev/null
-        auto const devNullFd = open("/dev/null", O_RDONLY);
-        dup2(devNullFd, STDIN_FILENO);
-        dup2(devNullFd, STDOUT_FILENO);
-        dup2(devNullFd, STDERR_FILENO);
-
-        // close all open file descriptors above STDERR
-        for (size_t i = 3; i < max_fd; ++i) {
-            close(i);
-        }
-
-        // clear out the blacklisted slurm env vars to ensure we don't get weird behavior
-        auto const envVarBlacklist = std::vector<char const*>{
-            "SLURM_CHECKPOINT",      "SLURM_CONN_TYPE",         "SLURM_CPUS_PER_TASK",
-            "SLURM_DEPENDENCY",      "SLURM_DIST_PLANESIZE",    "SLURM_DISTRIBUTION",
-            "SLURM_EPILOG",          "SLURM_GEOMETRY",          "SLURM_NETWORK",
-            "SLURM_NPROCS",          "SLURM_NTASKS",            "SLURM_NTASKS_PER_CORE",
-            "SLURM_NTASKS_PER_NODE", "SLURM_NTASKS_PER_SOCKET", "SLURM_PARTITION",
-            "SLURM_PROLOG",          "SLURM_REMOTE_CWD",        "SLURM_REQ_SWITCH",
-            "SLURM_RESV_PORTS",      "SLURM_TASK_EPILOG",       "SLURM_TASK_PROLOG",
-            "SLURM_WORKING_DIR"
-        };
-        for (auto const& envVar : envVarBlacklist) {
-            unsetenv(envVar);
-        }
-
-        // exec srun
-        execvp(dynamic_cast<CraySLURMFrontend&>(m_frontend).getLauncherName().c_str(), launcherArgv.get());
-
-        // exec shouldn't return
-        fprintf(stderr, "CTI error: Return from exec.\n");
-        perror("execvp");
-        _exit(1);
-    }
->>>>>>> 7caeb4ca
+    // build environment from blacklist
+    auto const envVarBlacklist = std::vector<std::string>{
+        "SLURM_CHECKPOINT",      "SLURM_CONN_TYPE",         "SLURM_CPUS_PER_TASK",
+        "SLURM_DEPENDENCY",      "SLURM_DIST_PLANESIZE",    "SLURM_DISTRIBUTION",
+        "SLURM_EPILOG",          "SLURM_GEOMETRY",          "SLURM_NETWORK",
+        "SLURM_NPROCS",          "SLURM_NTASKS",            "SLURM_NTASKS_PER_CORE",
+        "SLURM_NTASKS_PER_NODE", "SLURM_NTASKS_PER_SOCKET", "SLURM_PARTITION",
+        "SLURM_PROLOG",          "SLURM_REMOTE_CWD",        "SLURM_REQ_SWITCH",
+        "SLURM_RESV_PORTS",      "SLURM_TASK_EPILOG",       "SLURM_TASK_PROLOG",
+        "SLURM_WORKING_DIR"
+    };
+    cti::ManagedArgv launcherEnv;
+    for (auto&& envVar : envVarBlacklist) {
+        launcherEnv.add(envVar + "=");
+    }
+
+    // tell FE Daemon to launch srun
+    m_frontend.Daemon().request_ForkExecvpUtil_Async(
+        m_launcherPid,dynamic_cast<CraySLURMFrontend&>(m_frontend).getLauncherName().c_str(),
+        launcherArgv.get(),
+        // redirect stdin / stderr / stdout
+        ::open("/dev/null", O_RDONLY), ::open("/dev/null", O_WRONLY), ::open("/dev/null", O_WRONLY),
+        launcherEnv.get() );
 }
 
 /* cray slurm frontend implementation */
@@ -900,99 +558,16 @@
         const char *inputFile, int stdoutFd, int stderrFd, const char *chdirPath,
         const char * const env_list[])
 {
-<<<<<<< HEAD
-	SrunInstance srunInstance
-		{ cti::fe_daemon::MPIRResult
-			{ pid_t{0} // launcher_pid
-			, cti::fe_daemon::MPIRId{0} // mpir_id
-			, uint32_t{0} // job_id
-			, uint32_t{0} // step_id
-			, MPIRProctable{} // proctable
-		}
-		, cti::temp_file_handle{_cti_getCfgDir() + "/cti-output-fifo-XXXXXX"} // outputPath
-		, cti::temp_file_handle{_cti_getCfgDir() + "/cti-error-fifo-XXXXXX"} // errorPath
-	};
-
-	// Open input file (or /dev/null to avoid stdin contention).
-	auto openFileOrDevNull = [&](char const* inputFile) {
-		int input_fd = -1;
-		if (inputFile == nullptr) {
-			inputFile = "/dev/null";
-		}
-		errno = 0;
-		input_fd = open(inputFile, O_RDONLY);
-		if (input_fd < 0) {
-			throw std::runtime_error("Failed to open input file " + std::string(inputFile) +": " + std::string(strerror(errno)));
-		}
-
-		return input_fd;
-	};
-
-	// attach output / error fifo to user-provided FDs if applicable
-	if (mkfifo(srunInstance.outputPath.get(), 0600) < 0) {
-		throw std::runtime_error("mkfifo failed on " + std::string{srunInstance.outputPath.get()} +": " + std::string{strerror(errno)});
-	}
-	if (mkfifo(srunInstance.errorPath.get(), 0600) < 0) {
-		throw std::runtime_error("mkfifo failed on " + std::string{srunInstance.errorPath.get()} +": " + std::string{strerror(errno)});
-	}
-
-
-	// Get the launcher path from CTI environment variable / default.
-	if (auto const launcher_path = cti::make_unique_destr(_cti_pathFind(CraySLURMFrontend::getLauncherName().c_str(), nullptr), std::free)) {
-
-		// set up arguments and FDs
-		std::string const redirectPath = _cti_getBaseDir() + "/libexec/" + OUTPUT_REDIRECT_BINARY;
-		char const* redirectArgv[] = {
-			OUTPUT_REDIRECT_BINARY, srunInstance.outputPath.get(), srunInstance.errorPath.get(), nullptr
-		};
-		if (stdoutFd < 0) { stdoutFd = STDOUT_FILENO; }
-		if (stderrFd < 0) { stderrFd = STDERR_FILENO; }
-
-		// run output redirection binary as app (register as util later)
-		auto const redirectPid = _cti_forkExecvpApp(redirectPath.c_str(), redirectArgv, -1,
-			stdoutFd, stderrFd, nullptr);
-
-		// construct argv array & instance
-		cti::ManagedArgv launcherArgv
-			{ launcher_path.get()
-			, "--output=" + std::string{srunInstance.outputPath.get()}
-			, "--error="  + std::string{srunInstance.errorPath.get()}
-		};
-		for (const char* const* arg = launcher_argv; *arg != nullptr; arg++) {
-			launcherArgv.add(*arg);
-		}
-
-		// Launch program under MPIR control.
-		srunInstance.mpirData = _cti_launchMPIR(launcher_path.get(), launcherArgv.get(),
-		// redirect stdout / stderr to /dev/null; use sattach to redirect the output instead
-			openFileOrDevNull(inputFile), open("/dev/null", O_RDWR), open("/dev/null", O_RDWR),
-			env_list);
-
-		// overwatch redirect utility
-		_cti_registerUtil(srunInstance.mpirData.launcher_pid, redirectPid);
-
-		return srunInstance;
-	} else {
-		throw std::runtime_error("Failed to find launcher in path: " + CraySLURMFrontend::getLauncherName());
-	}
-}
-
-SrunInfo
-CraySLURMFrontend::getSrunInfo(pid_t srunPid) {
-	// sanity check
-	if (srunPid <= 0) {
-		throw std::runtime_error("Invalid srunPid " + std::to_string(srunPid));
-	}
-
-	// tell overwatch to extract information using MPIR attach
-	auto const mpirData = _cti_attachMPIR(srunPid);
-	_cti_releaseMPIR(mpirData.mpir_id);
-	return SrunInfo { mpirData.job_id, mpirData.step_id };
-=======
-    SrunInstance srunInstance
-        { .stoppedSrun = nullptr
-        , .outputPath  = cti::temp_file_handle{getCfgDir() + "/cti-output-fifo-XXXXXX"}
-        , .errorPath   = cti::temp_file_handle{getCfgDir() + "/cti-error-fifo-XXXXXX"}
+    auto srunInstance = SrunInstance {
+        .mpirData = cti::fe_daemon::MPIRResult {
+            cti::fe_daemon::MPIRId{0} // mpir_id
+            , pid_t{0} // launcher_pid
+            , uint32_t{0} // job_id
+            , uint32_t{0} // step_id
+            , MPIRProctable{} // proctable
+        }
+        , .outputPath = cti::temp_file_handle{getCfgDir() + "/cti-output-fifo-XXXXXX"} // outputPath
+        , .errorPath  = cti::temp_file_handle{getCfgDir() + "/cti-error-fifo-XXXXXX"} // errorPath
     };
 
     // Open input file (or /dev/null to avoid stdin contention).
@@ -1017,71 +592,46 @@
     if (mkfifo(srunInstance.errorPath.get(), 0600) < 0) {
         throw std::runtime_error("mkfifo failed on " + std::string{srunInstance.errorPath.get()} +": " + std::string{strerror(errno)});
     }
-    // run output redirection binary
-    if (auto overwatched = make_overwatch_handle(fork())) {
-        // will pass overwatch handle to app object to clean up later
-        srunInstance.redirectUtility = std::move(overwatched);
-    } else {
-        std::string const redirectPath = getBaseDir() + "/libexec/" + OUTPUT_REDIRECT_BINARY;
-        const char* const redirectArgv[] = { OUTPUT_REDIRECT_BINARY, srunInstance.outputPath.get(), srunInstance.errorPath.get(), nullptr };
-        dup2((stdoutFd < 0) ? STDOUT_FILENO : stdoutFd, STDOUT_FILENO);
-        dup2((stderrFd < 0) ? STDERR_FILENO : stderrFd, STDERR_FILENO);
-        execv(redirectPath.c_str(), (char* const*)redirectArgv);
-        perror("execv");
-        exit(1);
-    }
 
     // Get the launcher path from CTI environment variable / default.
     if (auto const launcher_path = cti::make_unique_destr(_cti_pathFind(getLauncherName().c_str(), nullptr), std::free)) {
-
-        /* construct argv array & instance*/
-        std::vector<std::string> launcherArgv
+        // set up arguments and FDs
+        std::string const redirectPath = getBaseDir() + "/libexec/" + OUTPUT_REDIRECT_BINARY;
+        char const* redirectArgv[] = {
+            OUTPUT_REDIRECT_BINARY, srunInstance.outputPath.get(), srunInstance.errorPath.get(), nullptr
+        };
+        if (stdoutFd < 0) { stdoutFd = STDOUT_FILENO; }
+        if (stderrFd < 0) { stderrFd = STDERR_FILENO; }
+
+        // run output redirection binary as app (register as util later)
+        auto const redirectPid = Daemon().request_ForkExecvpApp(
+            redirectPath.c_str(), redirectArgv,
+            -1, stdoutFd, stderrFd,
+            nullptr);
+
+        // construct argv array & instance
+        cti::ManagedArgv launcherArgv
             { launcher_path.get()
             , "--output=" + std::string{srunInstance.outputPath.get()}
             , "--error="  + std::string{srunInstance.errorPath.get()}
         };
         for (const char* const* arg = launcher_argv; *arg != nullptr; arg++) {
-            launcherArgv.emplace_back(*arg);
-        }
-
-        /* env_list null-terminated strings in format <var>=<val>*/
-        std::vector<std::string> envVars;
-        if (env_list != nullptr) {
-            for (const char* const* arg = env_list; *arg != nullptr; arg++) {
-                envVars.emplace_back(*arg);
-            }
-        }
-
-        // redirect stdout / stderr to /dev/null; use sattach to redirect the output instead
-        std::map<int, int> remapFds {
-            { openFileOrDevNull(inputFile), STDIN_FILENO  },
-            { open("/dev/null", O_RDWR),    STDOUT_FILENO },
-            { open("/dev/null", O_RDWR),    STDERR_FILENO }
-        };
+            launcherArgv.add(*arg);
+        }
 
         // Launch program under MPIR control.
-        srunInstance.stoppedSrun = std::make_unique<MPIRInstance>(launcher_path.get(), launcherArgv, envVars, remapFds);
+        srunInstance.mpirData = Daemon().request_LaunchMPIR(
+            launcher_path.get(), launcherArgv.get(),
+            // redirect stdout / stderr to /dev/null; use sattach to redirect the output instead
+            openFileOrDevNull(inputFile), open("/dev/null", O_RDWR), open("/dev/null", O_RDWR),
+            env_list);
+
+        // overwatch redirect utility
+        Daemon().request_RegisterUtil(srunInstance.mpirData.launcher_pid, redirectPid);
+
         return srunInstance;
     } else {
-        throw std::runtime_error("Failed to find launcher in path: " + getLauncherName());
-    }
-}
-
-uint32_t
-CraySLURMFrontend::fetchJobId(MPIRInstance& srunInstance)
-{
-    return std::stoul(srunInstance.readStringAt("totalview_jobid"));
-}
-
-uint32_t
-CraySLURMFrontend::fetchStepId(MPIRInstance& srunInstance)
-{
-    auto const stepid_str = srunInstance.readStringAt("totalview_stepid");
-    if (!stepid_str.empty()) {
-        return std::stoul(stepid_str);
-    } else {
-        fprintf(stderr, "cti_fe: Warning: stepid not found! Defaulting to 0.\n");
-        return 0;
+        throw std::runtime_error("Failed to find launcher in path: " + CraySLURMFrontend::getLauncherName());
     }
 }
 
@@ -1092,19 +642,8 @@
         throw std::runtime_error("Invalid srunPid " + std::to_string(srunPid));
     }
 
-    // Find the launcher path from the launcher name using helper _cti_pathFind.
-    if (auto const launcherPath = cti::make_unique_destr(_cti_pathFind(getLauncherName().c_str(), nullptr), std::free)) {
-
-        // Start a new MPIR attach session on the provided PID using symbols from the launcher.
-        auto const srunInstance = std::make_unique<MPIRInstance>(launcherPath.get(), srunPid);
-
-        // extract Job and Step IDs.
-        return SrunInfo
-            { .jobid  = fetchJobId(*srunInstance)
-            , .stepid = fetchStepId(*srunInstance)
-        };
-    } else {
-        throw std::runtime_error("Failed to find launcher in path: " + getLauncherName());
-    }
->>>>>>> 7caeb4ca
+    // tell overwatch to extract information using MPIR attach
+    auto const mpirData = Daemon().request_AttachMPIR(srunPid);
+    Daemon().request_ReleaseMPIR(mpirData.mpir_id);
+    return SrunInfo { mpirData.job_id, mpirData.step_id };
 }