--- conflicted
+++ resolved
@@ -45,7 +45,6 @@
 
 #include <stdbool.h>
 #include <stdlib.h>
-<<<<<<< HEAD
 #include <libssh2.h>
 
 class SSHSession {
@@ -361,322 +360,6 @@
 
 		_cti_getLibSSH().ssh_scp_close(scp.get());
 	}
-=======
-#include <libssh/libssh.h>
-#include <dlfcn.h>
-
-class LibSSH {
-private: // types
-    struct FnTypes {
-        using ssh_channel_close = int(ssh_channel channel);
-        using ssh_channel_free = void(ssh_channel channel);
-        using ssh_channel_new = ssh_channel(ssh_session session);
-        using ssh_channel_open_session = int(ssh_channel channel);
-        using ssh_channel_request_env = int(ssh_channel channel, const char *name, const char *value);
-        using ssh_channel_request_exec = int(ssh_channel channel, const char *cmd);
-        using ssh_channel_send_eof = int(ssh_channel channel);
-        using ssh_connect = int(ssh_session session);
-        using ssh_disconnect = void(ssh_session session);
-        using ssh_free = void(ssh_session session);
-        using ssh_get_error = const char *(void *error);
-        using ssh_is_server_known = int(ssh_session session);
-        using ssh_new = ssh_session(void);
-        using ssh_options_set = int(ssh_session session, enum ssh_options_e type, const void *value);
-        using ssh_scp_close = int(ssh_scp scp);
-        using ssh_scp_free = void(ssh_scp scp);
-        using ssh_scp_init = int(ssh_scp scp);
-        using ssh_scp_new = ssh_scp(ssh_session session, int mode, const char *location);
-        using ssh_scp_push_file = int(ssh_scp scp, const char *filename, size_t size, int mode);
-        using ssh_scp_write = int(ssh_scp scp, const void *buffer, size_t len);
-        using ssh_userauth_publickey_auto = int(ssh_session session, const char *username, const char *passphrase);
-        using ssh_write_knownhost = int(ssh_session session);
-    };
-
-public: // variables
-    cti::Dlopen::Handle libSSHHandle;
-
-    std::function<FnTypes::ssh_channel_close> ssh_channel_close;
-    std::function<FnTypes::ssh_channel_free> ssh_channel_free;
-    std::function<FnTypes::ssh_channel_new> ssh_channel_new;
-    std::function<FnTypes::ssh_channel_open_session> ssh_channel_open_session;
-    std::function<FnTypes::ssh_channel_request_env> ssh_channel_request_env;
-    std::function<FnTypes::ssh_channel_request_exec> ssh_channel_request_exec;
-    std::function<FnTypes::ssh_channel_send_eof> ssh_channel_send_eof;
-    std::function<FnTypes::ssh_connect> ssh_connect;
-    std::function<FnTypes::ssh_disconnect> ssh_disconnect;
-    std::function<FnTypes::ssh_free> ssh_free;
-    std::function<FnTypes::ssh_get_error> ssh_get_error;
-    std::function<FnTypes::ssh_is_server_known> ssh_is_server_known;
-    std::function<FnTypes::ssh_new> ssh_new;
-    std::function<FnTypes::ssh_options_set> ssh_options_set;
-    std::function<FnTypes::ssh_scp_close> ssh_scp_close;
-    std::function<FnTypes::ssh_scp_free> ssh_scp_free;
-    std::function<FnTypes::ssh_scp_init> ssh_scp_init;
-    std::function<FnTypes::ssh_scp_new> ssh_scp_new;
-    std::function<FnTypes::ssh_scp_push_file> ssh_scp_push_file;
-    std::function<FnTypes::ssh_scp_write> ssh_scp_write;
-    std::function<FnTypes::ssh_userauth_publickey_auto> ssh_userauth_publickey_auto;
-    std::function<FnTypes::ssh_write_knownhost> ssh_write_knownhost;
-
-public: // interface
-    LibSSH()
-        : libSSHHandle("libssh.so.4")
-        , ssh_channel_close(libSSHHandle.load<FnTypes::ssh_channel_close>("ssh_channel_close"))
-        , ssh_channel_free(libSSHHandle.load<FnTypes::ssh_channel_free>("ssh_channel_free"))
-        , ssh_channel_new(libSSHHandle.load<FnTypes::ssh_channel_new>("ssh_channel_new"))
-        , ssh_channel_open_session(libSSHHandle.load<FnTypes::ssh_channel_open_session>("ssh_channel_open_session"))
-        , ssh_channel_request_env(libSSHHandle.load<FnTypes::ssh_channel_request_env>("ssh_channel_request_env"))
-        , ssh_channel_request_exec(libSSHHandle.load<FnTypes::ssh_channel_request_exec>("ssh_channel_request_exec"))
-        , ssh_channel_send_eof(libSSHHandle.load<FnTypes::ssh_channel_send_eof>("ssh_channel_send_eof"))
-        , ssh_connect(libSSHHandle.load<FnTypes::ssh_connect>("ssh_connect"))
-        , ssh_disconnect(libSSHHandle.load<FnTypes::ssh_disconnect>("ssh_disconnect"))
-        , ssh_free(libSSHHandle.load<FnTypes::ssh_free>("ssh_free"))
-        , ssh_get_error(libSSHHandle.load<FnTypes::ssh_get_error>("ssh_get_error"))
-        , ssh_is_server_known(libSSHHandle.load<FnTypes::ssh_is_server_known>("ssh_is_server_known"))
-        , ssh_new(libSSHHandle.load<FnTypes::ssh_new>("ssh_new"))
-        , ssh_options_set(libSSHHandle.load<FnTypes::ssh_options_set>("ssh_options_set"))
-        , ssh_scp_close(libSSHHandle.load<FnTypes::ssh_scp_close>("ssh_scp_close"))
-        , ssh_scp_free(libSSHHandle.load<FnTypes::ssh_scp_free>("ssh_scp_free"))
-        , ssh_scp_init(libSSHHandle.load<FnTypes::ssh_scp_init>("ssh_scp_init"))
-        , ssh_scp_new(libSSHHandle.load<FnTypes::ssh_scp_new>("ssh_scp_new"))
-        , ssh_scp_push_file(libSSHHandle.load<FnTypes::ssh_scp_push_file>("ssh_scp_push_file"))
-        , ssh_scp_write(libSSHHandle.load<FnTypes::ssh_scp_write>("ssh_scp_write"))
-        , ssh_userauth_publickey_auto(libSSHHandle.load<FnTypes::ssh_userauth_publickey_auto>("ssh_userauth_publickey_auto"))
-        , ssh_write_knownhost(libSSHHandle.load<FnTypes::ssh_write_knownhost>("ssh_write_knownhost")) {}
-};
-static LibSSH const& _cti_getLibSSH() {
-    static const LibSSH libSSH;
-    return libSSH;
-}
-
-struct SSHSession {
-    UniquePtrDestr<std::remove_pointer<ssh_session>::type> session;
-    std::string const getError()
-    {
-        return std::string{_cti_getLibSSH().ssh_get_error(session.get())};
-    }
-
-    /*
-     * _cti_ssh_verify_server - Verify server's identity on an ssh session
-     *
-     * Arguments
-     *      ssh_session - The session to be validated
-     *
-     * Returns
-     *      1 on error, 0 on success
-     *
-     */
-    static bool _cti_ssh_server_valid(ssh_session session) {
-        switch (_cti_getLibSSH().ssh_is_server_known(session)) {
-        case SSH_SERVER_KNOWN_OK:
-            return true;
-        case SSH_SERVER_KNOWN_CHANGED:
-            fprintf(stderr, "Host key for server changed: it is now:\n");
-            fprintf(stderr, "For security reasons, connection will be stopped\n");
-            return false;
-        case SSH_SERVER_FOUND_OTHER:
-            fprintf(stderr, "The host key for this server was not found but an other"
-                "type of key exists.\n");
-            fprintf(stderr, "An attacker might change the default server key to"
-                "confuse your client into thinking the key does not exist\n");
-            fprintf(stderr, "For security reasons, connection will be stopped\n");
-            return false;
-        case SSH_SERVER_FILE_NOT_FOUND:
-            /* fallback to SSH_SERVER_NOT_KNOWN behavior */
-        case SSH_SERVER_NOT_KNOWN:
-            fprintf(stderr,"Warning: backend node not in known_hosts. Updating known_hosts.\n");
-            if (_cti_getLibSSH().ssh_write_knownhost(session) < 0) {
-                throw std::runtime_error("Error writing known host: " + std::string(strerror(errno)));
-            }
-            return true;
-        default:
-        case SSH_SERVER_ERROR:
-            throw std::runtime_error("Error validating server: " + std::string(_cti_getLibSSH().ssh_get_error(session)));
-        }
-    }
-
-    /*
-     * _cti_ssh_start_session - start and authenticate an ssh session with a remote host
-     *
-     * detail
-     *      starts an ssh session with hostname, verifies the identity of the remote host,
-     *      and authenticates the user using the public key method. this is the only supported
-     *      ssh authentication method.
-     *
-     * arguments
-     *      hostname - hostname of remote host to which to connect
-     *
-     * returns
-     *      an ssh_session which is connected to the remote host and authenticated, or null on error
-     *
-     */
-    SSHSession(std::string const& hostname) : session(_cti_getLibSSH().ssh_new(), _cti_getLibSSH().ssh_free) {
-        // open session and set hostname to which to connect
-        if (session == nullptr){
-            throw std::runtime_error("error allocating new ssh session: " + getError());
-        }
-        _cti_getLibSSH().ssh_options_set(session.get(), SSH_OPTIONS_HOST, hostname.c_str());
-
-        // connect to remote host
-        int rc = _cti_getLibSSH().ssh_connect(session.get());
-        if (rc != SSH_OK) {
-            throw std::runtime_error("ssh connection error: " + getError());
-        }
-
-        // verify the identity of the remote host
-        if (!_cti_ssh_server_valid(session.get())) {
-            _cti_getLibSSH().ssh_disconnect(session.get());
-            throw std::runtime_error("could not verify backend node identity: " + getError());
-        }
-
-        // authenticate user with the remote host using public key authentication
-        rc = _cti_getLibSSH().ssh_userauth_publickey_auto(session.get(), nullptr, nullptr);
-        switch (rc) {
-            case SSH_AUTH_PARTIAL:
-            case SSH_AUTH_DENIED:
-            case SSH_AUTH_ERROR:
-                _cti_getLibSSH().ssh_disconnect(session.get());
-                throw std::runtime_error("Authentication failed: " + getError() + ". CTI requires paswordless (public key) SSH authentication to the backends. Contact your system administrator about setting this up.");
-        }
-    }
-
-    ~SSHSession() {
-        _cti_getLibSSH().ssh_disconnect(session.get());
-    }
-
-    /*
-     * _cti_ssh_execute_remote_command - Execute a command on a remote host through an open ssh session
-     *
-     * Detail
-     *      Executes a command with the specified arguments and environment on the remote host
-     *      connected by the specified session.
-     *
-     * Arguments
-     *      args -          null-terminated cstring array which holds the arguments array for the command to be executed
-     *      environment -   A list of environment variables to forward to the backend while executing
-     *                      the command or NULL to forward no environment variables
-     */
-    void executeRemoteCommand(const char* const args[], const char* const environment[]) {
-        // Start a new ssh channel
-        UniquePtrDestr<std::remove_pointer<ssh_channel>::type> channel(_cti_getLibSSH().ssh_channel_new(session.get()), _cti_getLibSSH().ssh_channel_free);
-        if (channel == nullptr) {
-            throw std::runtime_error("Error allocating ssh channel: " + getError());
-        }
-
-        // open session on channel
-        if (_cti_getLibSSH().ssh_channel_open_session(channel.get()) != SSH_OK) {
-            throw std::runtime_error("Error opening session on ssh channel: " + getError());
-        }
-
-        // Forward environment variables before execution. May not be supported on
-        // all systems if user environments are disabled by the ssh server
-        if (environment != nullptr) {
-            for (const char* const* var = environment; *var != nullptr; var++) {
-                if (const char* val = getenv(*var)) {
-                    _cti_getLibSSH().ssh_channel_request_env(channel.get(), *var, val);
-                }
-            }
-        }
-
-        // Request execution of the command on the remote host
-        std::string argvString;
-        for (const char* const* arg = args; *arg != nullptr; arg++) {
-            argvString.push_back(' ');
-            argvString += std::string(*arg);
-        }
-        if (_cti_getLibSSH().ssh_channel_request_exec(channel.get(), argvString.c_str()) != SSH_OK) {
-            throw std::runtime_error("Execution of ssh command failed: " + getError());
-            _cti_getLibSSH().ssh_channel_close(channel.get());
-        }
-
-        // End the channel
-        _cti_getLibSSH().ssh_channel_send_eof(channel.get());
-        _cti_getLibSSH().ssh_channel_close(channel.get());
-    }
-
-    /*
-     * _cti_ssh_copy_file_to_remote - Send a file to a remote host on an open ssh session
-     *
-     * Detail
-     *      Sends the file specified by source_path to the remote host connected on session
-     *      at the location destination_path on the remote host with permissions specified by
-     *      mode.
-     *
-     * Arguments
-     *      source_path - A C-string specifying the path to the file to ship
-     *      destination_path- A C-string specifying the path of the destination on the remote host
-     *      mode- POSIX mode for specifying permissions of new file on remote host
-     */
-    void sendRemoteFile(const char* source_path, const char* destination_path, int mode) {
-        // Start a new scp session
-        UniquePtrDestr<std::remove_pointer<ssh_scp>::type> scp(
-            _cti_getLibSSH().ssh_scp_new(session.get(), SSH_SCP_WRITE, _cti_pathToDir(destination_path)),
-                _cti_getLibSSH().ssh_scp_free);
-
-        if (scp == nullptr) {
-            throw std::runtime_error("Error allocating scp session: " + getError());
-        }
-
-
-        // initialize scp session
-        if (_cti_getLibSSH().ssh_scp_init(scp.get()) != SSH_OK) {
-            throw std::runtime_error("Error initializing scp session: " + getError());
-        }
-
-        //Get the length of the source file
-        struct stat stbuf;
-        { int fd = open(source_path, O_RDONLY);
-            if (fd < 0) {
-                _cti_getLibSSH().ssh_scp_close(scp.get());
-                throw std::runtime_error("Could not open source file for shipping to the backends");
-            }
-
-            if ((fstat(fd, &stbuf) != 0) || (!S_ISREG(stbuf.st_mode))) {
-                close(fd);
-                _cti_getLibSSH().ssh_scp_close(scp.get());
-                throw std::runtime_error("Could not fstat source file for shipping to the backends");
-            }
-
-            close(fd);
-        }
-
-        size_t file_size = stbuf.st_size;
-        std::string const relative_destination("/" + std::string(_cti_pathToName(destination_path)));
-
-        // Create an empty file with the correct length on the remote host
-        if (_cti_getLibSSH().ssh_scp_push_file(scp.get(), relative_destination.c_str(), file_size, mode) != SSH_OK) {
-            _cti_getLibSSH().ssh_scp_close(scp.get());
-            throw std::runtime_error("Can't open remote file: " + getError());
-        }
-
-        // Write the contents of the source file to the destination file in blocks
-        size_t const BLOCK_SIZE = 1024;
-        if (auto source_file = UniquePtrDestr<FILE>(fopen(source_path, "rb"), ::fclose)) {
-
-            // read in a block
-            char buf[BLOCK_SIZE];
-            while (int bytes_read = fread(buf, sizeof(char), BLOCK_SIZE, source_file.get())) {
-
-                // check for file read error
-                if(ferror(source_file.get())) {
-                    _cti_getLibSSH().ssh_scp_close(scp.get());
-                    throw std::runtime_error("Error in reading from file " + std::string(source_path));
-                }
-
-                // perform the write
-                if (_cti_getLibSSH().ssh_scp_write(scp.get(), buf, bytes_read) != SSH_OK) {
-                    _cti_getLibSSH().ssh_scp_close(scp.get());
-                    throw std::runtime_error("Error writing to remote file: " + getError());
-                }
-            }
-        } else {
-            _cti_getLibSSH().ssh_scp_close(scp.get());
-            throw std::runtime_error("Could not open source file for shipping to the backends");
-        }
-
-        _cti_getLibSSH().ssh_scp_close(scp.get());
-    }
->>>>>>> af3557d7
 };
 
 GenericSSHApp::GenericSSHApp(GenericSSHFrontend& fe, pid_t launcherPid, std::unique_ptr<MPIRInstance>&& launcherInstance)
@@ -802,19 +485,7 @@
 void
 GenericSSHApp::shipPackage(std::string const& tarPath) const
 {
-<<<<<<< HEAD
-	if (auto packageName = cti::move_pointer_ownership(_cti_pathToName(tarPath.c_str()), std::free)) {
-		auto const destination = std::string{std::string{SSH_TOOL_DIR} + "/" + packageName.get()};
-
-		// Send the package to each of the hosts using SCP
-		for (auto&& node : m_stepLayout.nodes) {
-			SSHSession(node.hostname).sendRemoteFile(tarPath.c_str(), destination.c_str(), S_IRWXU | S_IRWXG | S_IRWXO);
-		}
-	} else {
-		throw std::runtime_error("_cti_pathToName failed");
-	}
-=======
-    if (auto packageName = cti::make_unique_destr(_cti_pathToName(tarPath.c_str()), std::free)) {
+    if (auto packageName = cti::move_pointer_ownership(_cti_pathToName(tarPath.c_str()), std::free)) {
         auto const destination = std::string{std::string{SSH_TOOL_DIR} + "/" + packageName.get()};
         writeLog("GenericSSH shipping %s to '%s'\n", tarPath.c_str(), destination.c_str());
 
@@ -825,7 +496,6 @@
     } else {
         throw std::runtime_error("_cti_pathToName failed");
     }
->>>>>>> af3557d7
 }
 
 void
@@ -869,7 +539,6 @@
 
 /* SSH frontend implementation */
 
-<<<<<<< HEAD
 GenericSSHFrontend::GenericSSHFrontend()
 {
 	// Initialize the libssh2 library. Note that this isn't threadsafe.
@@ -906,10 +575,7 @@
 	libssh2_exit();
 }
 
-std::unique_ptr<App>
-=======
 std::weak_ptr<App>
->>>>>>> af3557d7
 GenericSSHFrontend::launchBarrier(CArgArray launcher_argv, int stdout_fd, int stderr_fd,
         CStr inputFile, CStr chdirPath, CArgArray env_list)
 {
@@ -1076,54 +742,6 @@
 GenericSSHFrontend::launchApp(const char * const launcher_argv[],
         int stdout_fd, int stderr_fd, const char *inputFile, const char *chdirPath, const char * const env_list[])
 {
-<<<<<<< HEAD
-	// Open input file (or /dev/null to avoid stdin contention).
-	auto openFileOrDevNull = [&](char const* inputFile) {
-		int input_fd = -1;
-		if (inputFile == nullptr) {
-			inputFile = "/dev/null";
-		}
-		errno = 0;
-		input_fd = open(inputFile, O_RDONLY);
-		if (input_fd < 0) {
-			throw std::runtime_error("Failed to open input file " + std::string(inputFile) +": " + std::string(strerror(errno)));
-		}
-
-		return input_fd;
-	};
-
-	// Get the launcher path from CTI environment variable / default.
-	if (auto const launcher_path = cti::move_pointer_ownership(_cti_pathFind(GenericSSHFrontend::getLauncherName().c_str(), nullptr), std::free)) {
-
-		/* construct argv array & instance*/
-		std::vector<std::string> launcherArgv{launcher_path.get()};
-		for (const char* const* arg = launcher_argv; *arg != nullptr; arg++) {
-			launcherArgv.emplace_back(*arg);
-		}
-
-		/* env_list null-terminated strings in format <var>=<val>*/
-		std::vector<std::string> envVars;
-		if (env_list != nullptr) {
-			for (const char* const* arg = env_list; *arg != nullptr; arg++) {
-				envVars.emplace_back(*arg);
-			}
-		}
-
-		// redirect stdout / stderr to /dev/null; use sattach to redirect the output instead
-		// note: when using SRUN as launcher, this output redirection doesn't work.
-		// see CraySLURM's implementation (need to use SATTACH after launch)
-		std::map<int, int> remapFds {
-			{ openFileOrDevNull(inputFile), STDIN_FILENO }
-		};
-		if (stdout_fd >= 0) { remapFds[stdout_fd] = STDOUT_FILENO; }
-		if (stderr_fd >= 0) { remapFds[stderr_fd] = STDERR_FILENO; }
-
-		// Launch program under MPIR control.
-		return std::make_unique<MPIRInstance>(launcher_path.get(), launcherArgv, envVars, remapFds);
-	} else {
-		throw std::runtime_error("Failed to find launcher in path: " + GenericSSHFrontend::getLauncherName());
-	}
-=======
     // Open input file (or /dev/null to avoid stdin contention).
     auto openFileOrDevNull = [&](char const* inputFile) {
         int input_fd = -1;
@@ -1140,7 +758,7 @@
     };
 
     // Get the launcher path from CTI environment variable / default.
-    if (auto const launcher_path = cti::make_unique_destr(_cti_pathFind(GenericSSHFrontend::getLauncherName().c_str(), nullptr), std::free)) {
+    if (auto const launcher_path = cti::move_pointer_ownership(_cti_pathFind(GenericSSHFrontend::getLauncherName().c_str(), nullptr), std::free)) {
 
         /* construct argv array & instance*/
         std::vector<std::string> launcherArgv{launcher_path.get()};
@@ -1170,5 +788,4 @@
     } else {
         throw std::runtime_error("Failed to find launcher in path: " + GenericSSHFrontend::getLauncherName());
     }
->>>>>>> af3557d7
 }