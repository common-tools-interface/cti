--- conflicted
+++ resolved
@@ -32,12 +32,6 @@
 								$(SRC)/ld_val/libld_val.la \
 								$(SRC)/mpir_iface/libmpir_iface.la \
 								$(SRC)/slurm_util/libslurm_util.la \
-<<<<<<< HEAD
-								 -ldl -lrt -lstdc++ $(ARCHIVE_LIBS) $(DYNINST_LIBS) -lssh
-libcraytools_fe_la_LDFLAGS	=	-Wl,-z,origin -Wl,-rpath,\$$ORIGIN -Wl,--enable-new-dtags -Wl,--no-undefined -Wl,--as-needed -version-info $(CRAYTOOL_FE_VERSION) \
-								$(ARCHIVE_LDFLAGS) $($DYNINST_LDFLAGS) $(BOOST_LDFLAGS)
-=======
 								 -ldl -lrt -lstdc++ $(ARCHIVE_LIBS) $(DYNINST_LIBS)
 libcraytools_fe_la_LDFLAGS	=	-Wl,-z,origin -Wl,-rpath,\$$ORIGIN -Wl,--enable-new-dtags -Wl,--no-undefined -Wl,--as-needed -version-info \
-								$(CRAYTOOL_FE_VERSION) $(ARCHIVE_LDFLAGS) $(DYNINST_LDFLAGS)
->>>>>>> 5328a120
+								$(CRAYTOOL_FE_VERSION) $(ARCHIVE_LDFLAGS) $(DYNINST_LDFLAGS)