--- conflicted
+++ resolved
@@ -15,72 +15,8 @@
 
 #include "cti_defs.h"
 
-<<<<<<< HEAD
-/*
-** The following represents the c interface. These need to be exported as C routines.
-*/
-extern "C" {
-
-/* API function prototypes */
-
-// current frontend information query
-const char *        cti_version(void);
-const char *        cti_error_str(void);
-int                 cti_error_str_r(char *buf, size_t buf_size);
-cti_wlm_type        cti_current_wlm(void);
-const char *        cti_wlm_type_toString(cti_wlm_type);
-char *              cti_getHostname(void);
-int                 cti_setAttribute(cti_attr_type, const char *);
-
-// running app information query
-char *              cti_getLauncherHostName(cti_app_id_t);
-int                 cti_getNumAppPEs(cti_app_id_t);
-int                 cti_getNumAppNodes(cti_app_id_t);
-char **             cti_getAppHostsList(cti_app_id_t);
-cti_hostsList_t *   cti_getAppHostsPlacement(cti_app_id_t);
-void                cti_destroyHostsList(cti_hostsList_t *);
-
-// WLM ops extensions
-cti_wlm_type        cti_open_ops(void **ops);
-
-// app lifecycle management
-int                 cti_appIsValid(cti_app_id_t);
-void                cti_deregisterApp(cti_app_id_t);
-cti_app_id_t        cti_launchApp(const char * const [], int, int, const char *, const char *, const char * const []);
-cti_app_id_t        cti_launchAppBarrier(const char * const [], int, int, const char *, const char *, const char * const []);
-int                 cti_releaseAppBarrier(cti_app_id_t);
-int                 cti_killApp(cti_app_id_t, int);
-
-// transfer session management
-cti_session_id_t    cti_createSession(cti_app_id_t appId);
-int                 cti_sessionIsValid(cti_session_id_t sid);
-int                 cti_destroySession(cti_session_id_t sid);
-
-// transfer session directory listings
-char **             cti_getSessionLockFiles(cti_session_id_t sid);
-char *              cti_getSessionRootDir(cti_session_id_t sid);
-char *              cti_getSessionBinDir(cti_session_id_t sid);
-char *              cti_getSessionLibDir(cti_session_id_t sid);
-char *              cti_getSessionFileDir(cti_session_id_t sid);
-char *              cti_getSessionTmpDir(cti_session_id_t sid);
-
-// transfer manifest management
-cti_manifest_id_t   cti_createManifest(cti_session_id_t sid);
-int                 cti_manifestIsValid(cti_manifest_id_t mid);
-int                 cti_addManifestBinary(cti_manifest_id_t mid, const char * rawName);
-int                 cti_addManifestLibrary(cti_manifest_id_t mid, const char * rawName);
-int                 cti_addManifestLibDir(cti_manifest_id_t mid, const char * rawName);
-int                 cti_addManifestFile(cti_manifest_id_t mid, const char * rawName);
-int                 cti_sendManifest(cti_manifest_id_t mid);
-
-// tool daemon management
-int                 cti_execToolDaemon(cti_manifest_id_t mid, const char *daemonPath, const char * const daemonArgs[], const char * const envVars[]);
-
-} /* extern "C" */
-=======
 // Need to include external interface definitions
 #include "cray_tools_fe.h"
->>>>>>> dd2d659a
 
 #include <memory>
 #include <string>
