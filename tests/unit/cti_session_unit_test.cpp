/******************************************************************************\
 * cti_session_unit_test.cpp - Session unit tests for CTI
 *
 * Copyright 2019 Cray Inc.  All Rights Reserved.
 *
 * This software is available to you under a choice of one of two
 * licenses.  You may choose to be licensed under the terms of the GNU
 * General Public License (GPL) Version 2, available from the file
 * COPYING in the main directory of this source tree, or the
 * BSD license below:
 *
 *     Redistribution and use in source and binary forms, with or
 *     without modification, are permitted provided that the following
 *     conditions are met:
 *
 *      - Redistributions of source code must retain the above
 *        copyright notice, this list of conditions and the following
 *        disclaimer.
 *
 *      - Redistributions in binary form must reproduce the above
 *        copyright notice, this list of conditions and the following
 *        disclaimer in the documentation and/or other materials
 *        provided with the distribution.
 *
 * THE SOFTWARE IS PROVIDED "AS IS", WITHOUT WARRANTY OF ANY KIND,
 * EXPRESS OR IMPLIED, INCLUDING BUT NOT LIMITED TO THE WARRANTIES OF
 * MERCHANTABILITY, FITNESS FOR A PARTICULAR PURPOSE AND
 * NONINFRINGEMENT. IN NO EVENT SHALL THE AUTHORS OR COPYRIGHT HOLDERS
 * BE LIABLE FOR ANY CLAIM, DAMAGES OR OTHER LIABILITY, WHETHER IN AN
 * ACTION OF CONTRACT, TORT OR OTHERWISE, ARISING FROM, OUT OF OR IN
 * CONNECTION WITH THE SOFTWARE OR THE USE OR OTHER DEALINGS IN THE
 * SOFTWARE.
 *
 ******************************************************************************/

#include "cti_defs.h"

#include <memory>
#include <unordered_set>
#include <fstream>

// CTI Transfer includes
#include "frontend/cti_transfer/Manifest.hpp"
#include "frontend/cti_transfer/Session.hpp"

#include "useful/cti_wrappers.hpp"

#include "cti_session_unit_test.hpp"

using ::testing::Return;
using ::testing::_;
using ::testing::Invoke;
using ::testing::WithoutArgs;

static constexpr char const* mockArgv[] = {"/usr/bin/true", nullptr};
CTISessionUnitTest::CTISessionUnitTest()
    : CTIAppUnitTest{}
    , sessionPtr{Session::make_Session(mockApp)}
{
    file_names.push_back(TEST_FILE_NAME + "1.txt");
    for(auto&& fil : file_names) {
        remove(fil.c_str());
    }
}

CTISessionUnitTest::~CTISessionUnitTest()
{
    for(auto&& fil : file_names) {
        remove(fil.c_str());
    }
}

///////

TEST_F(CTISessionUnitTest, getStagePath) {

    //Ensure after creation session has a stage path
    ASSERT_STRNE(sessionPtr -> getStagePath().c_str(), "");
}

TEST_F(CTISessionUnitTest, getOwningApp) {

    //Confirm the app is valid at the start of program
    ASSERT_NE(sessionPtr -> getOwningApp(), nullptr);
}

TEST_F(CTISessionUnitTest, createManifest) {

    //Ensure session can create a manifest w/o runtime:error
    ASSERT_NO_THROW(sessionPtr -> createManifest());
}


// due to tight coupling this mostly tests manifest
TEST_F(CTISessionUnitTest, sendManifest) {

<<<<<<< HEAD
    auto test_manifest  = (sessionPtr -> createManifest()).lock();
    auto test_manifest2 = (sessionPtr -> createManifest()).lock(); 
     
=======
    auto test_manifest = (sessionPtr -> createManifest()).lock();

>>>>>>> 43369c9d
    // create a test file to add to the manifest so it can be shipped properly
    {
         std::ofstream f1;
         f1.open(file_names[0].c_str());
         if(!f1.is_open()) {
         FAIL() << "Could not create test file";
	 }
         f1 << "f1";
         f1.close();
    }
<<<<<<< HEAD
    ASSERT_NO_THROW(test_manifest -> addFile(std::string("./" + file_names[0]).c_str()));
    ASSERT_NO_THROW(test_manifest -> sendManifest());

    // test that duplicate manifests aren't shipped
    ASSERT_NO_THROW(test_manifest2 -> addFile(std::string("./" + file_names[0]).c_str()));
    ASSERT_NO_THROW(test_manifest2 -> sendManifest());
     
=======

    ASSERT_NO_THROW(test_manifest -> sendManifest());

>>>>>>> 43369c9d
    // test that manifest can't have files added after shipped
    ASSERT_THROW({
        try {
            test_manifest -> addFile(std::string("./" + file_names[0]).c_str());
	} catch (std::exception& ex) {
            EXPECT_STREQ("Attempted to modify previously shipped manifest!", ex.what());
	    throw;
        }
    }, std::runtime_error);

    // test that shipping an empty manifest doesn't do anything
    auto empty_manifest = (sessionPtr -> createManifest()).lock();
    ASSERT_NO_THROW(empty_manifest -> sendManifest());
}

TEST_F(CTISessionUnitTest, getSessionLockFiles) {

    // test that there are no session lock files when no manifests shipped
    ASSERT_EQ(0, int((sessionPtr -> getSessionLockFiles()).size()));

    // create a manifest, send it, and check that lock files have changed.
    auto test_manifest = (sessionPtr -> createManifest()).lock();

    // create a file to add to manifest so it can be validly sent.
    {
        std::ofstream f1;
        f1.open(file_names[0].c_str());
        if(!f1.is_open()) {
            FAIL() << "Couldn't make test file";
        }
        f1 << "f1";
        f1.close();
    }

    test_manifest -> addFile(std::string("./" + file_names[0]).c_str());
    test_manifest -> sendManifest();
    // test that there is a session lock file for the newly shipped manifest
    ASSERT_EQ(1, int((sessionPtr -> getSessionLockFiles()).size()));

    // test that no lock file is created for an empty manifest
    auto empty_manifest = (sessionPtr -> createManifest()).lock();
    empty_manifest -> sendManifest();
    ASSERT_EQ(1, int((sessionPtr -> getSessionLockFiles()).size()));
}

TEST_F(CTISessionUnitTest, finalize_file) {

    // test finalize when no manifests shipped
    ASSERT_NO_THROW(sessionPtr -> finalize());

    // test how finalize behaves with a non-empty manifest
    auto test_manifest = (sessionPtr -> createManifest()).lock();

    // create a test file to add to the manifest so it can be shipped properly
    {
        std::ofstream f1;
        f1.open(file_names[0].c_str());
        if(!f1.is_open()) {
            FAIL() << "Could not create test file";
        }
        f1 << "f1";
        f1.close();
    }
    test_manifest -> addFile(std::string("./" + file_names[0]).c_str());
    test_manifest -> sendManifest();

    // test finalize when a manifest has been shipped
    ASSERT_NO_THROW(sessionPtr -> finalize());
}

TEST_F(CTISessionUnitTest, finalize_empty) {

    // test finalize when no manifests shipped
    ASSERT_NO_THROW(sessionPtr -> finalize());

    // test how finalize behaves with an empty manifest
    auto empty_manifest = (sessionPtr -> createManifest()).lock();
    ASSERT_NO_THROW(empty_manifest -> sendManifest());

    // test finalize when a manifest has been shipped
    ASSERT_NO_THROW(sessionPtr -> finalize());
}

TEST_F(CTISessionUnitTest, finalize_dup) {

    //test finalize when two manifests have the same file
    ASSERT_NO_THROW(sessionPtr -> finalize());

    auto test_manifest  = (sessionPtr -> createManifest()).lock();
    auto test_manifest2 = (sessionPtr -> createManifest()).lock();
    // create a test file to add to the manifest so it can be shipped properly
    {
        std::ofstream f1;
        f1.open(file_names[0].c_str());
        if(!f1.is_open()) {
            FAIL() << "Could not create test file";
        }
        f1 << "f1";
        f1.close();
    }

    test_manifest -> addFile(std::string("./" + file_names[0]).c_str());
    test_manifest2 -> addFile(std::string("./" + file_names[0]).c_str());

    test_manifest -> sendManifest();
    test_manifest2 -> sendManifest();

    {
        std::ofstream f1;
        f1.open(file_names[0].c_str());
        if(!f1.is_open()) {
            FAIL() << "Could not create test file";
        }
        f1 << "notf1";
        f1.close();
    }

    // test finalize when a manifest has been shipped
    ASSERT_NO_THROW(sessionPtr -> finalize());
}<|MERGE_RESOLUTION|>--- conflicted
+++ resolved
@@ -94,14 +94,8 @@
 // due to tight coupling this mostly tests manifest
 TEST_F(CTISessionUnitTest, sendManifest) {
 
-<<<<<<< HEAD
     auto test_manifest  = (sessionPtr -> createManifest()).lock();
     auto test_manifest2 = (sessionPtr -> createManifest()).lock(); 
-     
-=======
-    auto test_manifest = (sessionPtr -> createManifest()).lock();
-
->>>>>>> 43369c9d
     // create a test file to add to the manifest so it can be shipped properly
     {
          std::ofstream f1;
@@ -110,21 +104,16 @@
          FAIL() << "Could not create test file";
 	 }
          f1 << "f1";
-         f1.close();
-    }
-<<<<<<< HEAD
+         f1.close()
+    }
+
     ASSERT_NO_THROW(test_manifest -> addFile(std::string("./" + file_names[0]).c_str()));
     ASSERT_NO_THROW(test_manifest -> sendManifest());
 
     // test that duplicate manifests aren't shipped
     ASSERT_NO_THROW(test_manifest2 -> addFile(std::string("./" + file_names[0]).c_str()));
     ASSERT_NO_THROW(test_manifest2 -> sendManifest());
-     
-=======
-
-    ASSERT_NO_THROW(test_manifest -> sendManifest());
-
->>>>>>> 43369c9d
+
     // test that manifest can't have files added after shipped
     ASSERT_THROW({
         try {
